--- conflicted
+++ resolved
@@ -340,19 +340,11 @@
 	lwi	r9, r1, PTO+PT_R9;
 	lwi	r10, r1, PTO+PT_R10;
 4:
-<<<<<<< HEAD
-
-/* Jump to the appropriate function for the system call number in r12 (r12 is not preserved),
- * or return an error if r12 is not valid. The LP register should point to the location where
- * the called function should return.  [note that MAKE_SYS_CALL uses label 1]  */
-	/* See if the system call number is valid.  */
-=======
 /* Jump to the appropriate function for the system call number in r12
  * (r12 is not preserved), or return an error if r12 is not valid.
  * The LP register should point to the location where the called function
  * should return.  [note that MAKE_SYS_CALL uses label 1] */
 	/* See if the system call number is valid */
->>>>>>> 22763c5c
 	addi	r11, r12, -__NR_syscalls;
 	bgei	r11,5f;
 	/* Figure out which function to use for this system call.  */
@@ -367,12 +359,8 @@
 
 	# Find and jump into the syscall handler.
 	lwi	r12, r12, sys_call_table
-<<<<<<< HEAD
-	la	r15, r0, ret_from_trap-8  /* where the trap should return need -8 to adjust for rtsd r15, 8*/
-=======
 	/* where the trap should return need -8 to adjust for rtsd r15, 8 */
 	la	r15, r0, ret_from_trap-8
->>>>>>> 22763c5c
 	bra	r12
 
 	/* The syscall number is invalid, return an error.  */
@@ -393,11 +381,7 @@
 	/* We're returning to user mode, so check for various conditions that
 	 * trigger rescheduling. */
 	# FIXME: Restructure all these flag checks.
-<<<<<<< HEAD
-	add	r11, r0, CURRENT_TASK;		/* Get current task ptr into r11 */
-=======
 	add	r11, r0, CURRENT_TASK;	/* Get current task ptr into r11 */
->>>>>>> 22763c5c
 	lwi	r11, r11, TS_THREAD_INFO;	/* get thread info */
 	lwi	r11, r11, TI_FLAGS;		/* get flags in thread info */
 	andi	r11, r11, _TIF_WORK_SYSCALL_MASK
@@ -411,12 +395,8 @@
 	lwi	r4, r1, PTO + PT_R4
 1:
 
-<<<<<<< HEAD
-	/* We're returning to user mode, so check for various conditions that  trigger rescheduling. */
-=======
 	/* We're returning to user mode, so check for various conditions that
 	 * trigger rescheduling. */
->>>>>>> 22763c5c
 	/* Get current task ptr into r11 */
 	add	r11, r0, CURRENT_TASK;	/* Get current task ptr into r11 */
 	lwi	r11, r11, TS_THREAD_INFO;	/* get thread info */
