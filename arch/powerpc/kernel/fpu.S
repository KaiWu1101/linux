/*
 *  FPU support code, moved here from head.S so that it can be used
 *  by chips which use other head-whatever.S files.
 *
 *    Copyright (C) 1995-1996 Gary Thomas (gdt@linuxppc.org)
 *    Copyright (C) 1996 Cort Dougan <cort@cs.nmt.edu>
 *    Copyright (C) 1996 Paul Mackerras.
 *    Copyright (C) 1997 Dan Malek (dmalek@jlc.net).
 *
 *  This program is free software; you can redistribute it and/or
 *  modify it under the terms of the GNU General Public License
 *  as published by the Free Software Foundation; either version
 *  2 of the License, or (at your option) any later version.
 *
 */

#include <asm/reg.h>
#include <asm/page.h>
#include <asm/mmu.h>
#include <asm/pgtable.h>
#include <asm/cputable.h>
#include <asm/cache.h>
#include <asm/thread_info.h>
#include <asm/ppc_asm.h>
#include <asm/asm-offsets.h>
#include <asm/ptrace.h>

#ifdef CONFIG_VSX
#define __REST_32FPVSRS(n,c,base)					\
BEGIN_FTR_SECTION							\
	b	2f;							\
END_FTR_SECTION_IFSET(CPU_FTR_VSX);					\
	REST_32FPRS(n,base);						\
	b	3f;							\
2:	REST_32VSRS(n,c,base);						\
3:

#define __SAVE_32FPVSRS(n,c,base)					\
BEGIN_FTR_SECTION							\
	b	2f;							\
END_FTR_SECTION_IFSET(CPU_FTR_VSX);					\
	SAVE_32FPRS(n,base);						\
	b	3f;							\
2:	SAVE_32VSRS(n,c,base);						\
3:
#else
#define __REST_32FPVSRS(n,b,base)	REST_32FPRS(n, base)
#define __SAVE_32FPVSRS(n,b,base)	SAVE_32FPRS(n, base)
#endif
#define REST_32FPVSRS(n,c,base) __REST_32FPVSRS(n,__REG_##c,__REG_##base)
#define SAVE_32FPVSRS(n,c,base) __SAVE_32FPVSRS(n,__REG_##c,__REG_##base)

#ifdef CONFIG_PPC_TRANSACTIONAL_MEM
/* void do_load_up_transact_fpu(struct thread_struct *thread)
 *
 * This is similar to load_up_fpu but for the transactional version of the FP
 * register set.  It doesn't mess with the task MSR or valid flags.
 * Furthermore, we don't do lazy FP with TM currently.
 */
_GLOBAL(do_load_up_transact_fpu)
	mfmsr	r6
	ori	r5,r6,MSR_FP
#ifdef CONFIG_VSX
BEGIN_FTR_SECTION
	oris	r5,r5,MSR_VSX@h
END_FTR_SECTION_IFSET(CPU_FTR_VSX)
#endif
	SYNC
	MTMSRD(r5)

	addi	r7,r3,THREAD_TRANSACT_FPSTATE
	lfd	fr0,FPSTATE_FPSCR(r7)
	MTFSF_L(fr0)
	REST_32FPVSRS(0, R4, R7)

	blr
#endif /* CONFIG_PPC_TRANSACTIONAL_MEM */

/*
 * Load state from memory into FP registers including FPSCR.
 * Assumes the caller has enabled FP in the MSR.
 */
_GLOBAL(load_fp_state)
	lfd	fr0,FPSTATE_FPSCR(r3)
	MTFSF_L(fr0)
	REST_32FPVSRS(0, R4, R3)
	blr

/*
 * Store FP state into memory, including FPSCR
 * Assumes the caller has enabled FP in the MSR.
 */
_GLOBAL(store_fp_state)
	SAVE_32FPVSRS(0, R4, R3)
	mffs	fr0
	stfd	fr0,FPSTATE_FPSCR(r3)
	blr

/*
 * This task wants to use the FPU now.
 * On UP, disable FP for the task which had the FPU previously,
 * and save its floating-point registers in its thread_struct.
 * Load up this task's FP registers from its thread_struct,
 * enable the FPU for the current task and return to the task.
 * Note that on 32-bit this can only use registers that will be
 * restored by fast_exception_return, i.e. r3 - r6, r10 and r11.
 */
_GLOBAL(load_up_fpu)
#if defined(CONFIG_XILINX_VIRTEX_5_FXT) && defined(CONFIG_PPC_FPU)
	li	r3,0
	lis	r5,excep_state@h
	ori	r5,r5,excep_state@l
	stw	r3,0(r5)

	mfspr   r5,SPRN_CCR0
	/* set CCR0[9] to disable the load miss queue inside the ppc440 */
	oris    r5,r5, (1<<6)
	/* set CCR0[26] to ... */
	ori	r5,r5, (1<<5)
	mtspr   SPRN_CCR0,r5
	isync
#endif

	mfmsr	r5
	ori	r5,r5,MSR_FP
#ifdef CONFIG_VSX
BEGIN_FTR_SECTION
	oris	r5,r5,MSR_VSX@h
END_FTR_SECTION_IFSET(CPU_FTR_VSX)
#endif
	SYNC
	MTMSRD(r5)			/* enable use of fpu now */
	isync
	/* enable use of FP after return */
#ifdef CONFIG_PPC32
	mfspr	r5,SPRN_SPRG_THREAD	/* current task's THREAD (phys) */
	lwz	r4,THREAD_FPEXC_MODE(r5)
	ori	r9,r9,MSR_FP		/* enable FP for current */
	or	r9,r9,r4
#else
	ld	r4,PACACURRENT(r13)
	addi	r5,r4,THREAD		/* Get THREAD */
	lwz	r4,THREAD_FPEXC_MODE(r5)
	ori	r12,r12,MSR_FP
	or	r12,r12,r4
	std	r12,_MSR(r1)
#endif
	/* Don't care if r4 overflows, this is desired behaviour */
	lbz	r4,THREAD_LOAD_FP(r5)
	addi	r4,r4,1
	stb	r4,THREAD_LOAD_FP(r5)
	addi	r10,r5,THREAD_FPSTATE
	lfd	fr0,FPSTATE_FPSCR(r10)
	MTFSF_L(fr0)
	REST_32FPVSRS(0, R4, R10)
	/* restore registers and return */
	/* we haven't used ctr or xer or lr */
	blr

/*
 * save_fpu(tsk)
 * Save the floating-point registers in its thread_struct.
 * Enables the FPU for use in the kernel on return.
 */
<<<<<<< HEAD
_GLOBAL(__giveup_fpu)
#if defined(CONFIG_XILINX_VIRTEX_5_FXT) && defined(CONFIG_PPC_FPU)
	mfspr   r5,SPRN_CCR0
	/* set CCR0[9] to disable the load miss queue inside the ppc440 */
	oris    r5,r5, (1<<6)
	/* set CCR0[26] to ... */
	ori	r5,r5, (1<<5)
	mtspr   SPRN_CCR0,r5
	isync
#endif

	mfmsr	r5
	ori	r5,r5,MSR_FP
#ifdef CONFIG_VSX
BEGIN_FTR_SECTION
	oris	r5,r5,MSR_VSX@h
END_FTR_SECTION_IFSET(CPU_FTR_VSX)
#endif
	SYNC_601
	ISYNC_601
	MTMSRD(r5)			/* enable use of fpu now */
	SYNC_601
	isync
	PPC_LCMPI	0,r3,0
	beqlr-				/* if no previous owner, done */
=======
_GLOBAL(save_fpu)
>>>>>>> 2dcd0af5
	addi	r3,r3,THREAD	        /* want THREAD of task */
	PPC_LL	r6,THREAD_FPSAVEAREA(r3)
	PPC_LL	r5,PT_REGS(r3)
	PPC_LCMPI	0,r6,0
	bne	2f
	addi	r6,r3,THREAD_FPSTATE
2:	SAVE_32FPVSRS(0, R4, R6)
	mffs	fr0
	stfd	fr0,FPSTATE_FPSCR(r6)
	blr

/*
 * These are used in the alignment trap handler when emulating
 * single-precision loads and stores.
 */

_GLOBAL(cvt_fd)
	lfs	0,0(r3)
	stfd	0,0(r4)
	blr

_GLOBAL(cvt_df)
	lfd	0,0(r3)
	stfs	0,0(r4)
	blr<|MERGE_RESOLUTION|>--- conflicted
+++ resolved
@@ -162,35 +162,7 @@
  * Save the floating-point registers in its thread_struct.
  * Enables the FPU for use in the kernel on return.
  */
-<<<<<<< HEAD
-_GLOBAL(__giveup_fpu)
-#if defined(CONFIG_XILINX_VIRTEX_5_FXT) && defined(CONFIG_PPC_FPU)
-	mfspr   r5,SPRN_CCR0
-	/* set CCR0[9] to disable the load miss queue inside the ppc440 */
-	oris    r5,r5, (1<<6)
-	/* set CCR0[26] to ... */
-	ori	r5,r5, (1<<5)
-	mtspr   SPRN_CCR0,r5
-	isync
-#endif
-
-	mfmsr	r5
-	ori	r5,r5,MSR_FP
-#ifdef CONFIG_VSX
-BEGIN_FTR_SECTION
-	oris	r5,r5,MSR_VSX@h
-END_FTR_SECTION_IFSET(CPU_FTR_VSX)
-#endif
-	SYNC_601
-	ISYNC_601
-	MTMSRD(r5)			/* enable use of fpu now */
-	SYNC_601
-	isync
-	PPC_LCMPI	0,r3,0
-	beqlr-				/* if no previous owner, done */
-=======
 _GLOBAL(save_fpu)
->>>>>>> 2dcd0af5
 	addi	r3,r3,THREAD	        /* want THREAD of task */
 	PPC_LL	r6,THREAD_FPSAVEAREA(r3)
 	PPC_LL	r5,PT_REGS(r3)
