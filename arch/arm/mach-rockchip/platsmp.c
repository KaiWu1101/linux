--- conflicted
+++ resolved
@@ -351,7 +351,6 @@
 }
 #endif
 
-<<<<<<< HEAD
 static const struct smp_operations rk3036_smp_ops __initconst = {
 	.smp_prepare_cpus	= rk3036_smp_prepare_cpus,
 	.smp_boot_secondary	= rockchip_boot_secondary,
@@ -361,10 +360,7 @@
 #endif
 };
 
-static struct smp_operations rockchip_smp_ops __initdata = {
-=======
 static const struct smp_operations rockchip_smp_ops __initconst = {
->>>>>>> e3246542
 	.smp_prepare_cpus	= rockchip_smp_prepare_cpus,
 	.smp_boot_secondary	= rockchip_boot_secondary,
 #ifdef CONFIG_HOTPLUG_CPU
