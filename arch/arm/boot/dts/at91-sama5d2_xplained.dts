--- conflicted
+++ resolved
@@ -46,10 +46,7 @@
 #include "sama5d2.dtsi"
 #include "sama5d2-pinfunc.h"
 #include <dt-bindings/mfd/atmel-flexcom.h>
-<<<<<<< HEAD
-=======
 #include <dt-bindings/gpio/gpio.h>
->>>>>>> 2ef7d5f3
 
 / {
 	model = "Atmel SAMA5D2 Xplained";
@@ -289,8 +286,6 @@
 			};
 
 			pinctrl@fc038000 {
-<<<<<<< HEAD
-=======
 				/*
 				 * There is no real pinmux for ADC, if the pin
 				 * is not requested by another peripheral then
@@ -305,7 +300,6 @@
 					bias-disable;
 				};
 
->>>>>>> 2ef7d5f3
 				pinctrl_flx0_default: flx0_default {
 					pinmux = <PIN_PB28__FLEXCOM0_IO0>,
 						 <PIN_PB29__FLEXCOM0_IO1>;
@@ -358,10 +352,7 @@
 
 				pinctrl_macb0_phy_irq: macb0_phy_irq {
 					pinmux = <PIN_PC9__GPIO>;
-<<<<<<< HEAD
-=======
-					bias-disable;
->>>>>>> 2ef7d5f3
+					bias-disable;
 				};
 
 				pinctrl_pdmic_default: pdmic_default {
