--- conflicted
+++ resolved
@@ -51,19 +51,5 @@
 #define PPC4xx_ONB_IO_VADDR	0u
 #define PPC4xx_ONB_IO_SIZE	0u
 
-<<<<<<< HEAD
-
-#if defined(CONFIG_XILINX_VIRTEX_II_PRO)
-#define XILINX_ARCH "Virtex-II Pro"
-#elif defined(CONFIG_XILINX_VIRTEX_4_FX)
-#define XILINX_ARCH "Virtex-4 FX"
-#elif defined(CONFIG_XILINX_ML5XX)
-#define XILINX_ARCH "Virtex-5"
-#else
-#error "No Xilinx Architecture recognized."
-#endif
-
-=======
->>>>>>> ea827deb
 #endif				/* __ASM_VIRTEX_H__ */
 #endif				/* __KERNEL__ */