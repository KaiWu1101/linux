/*
 * uartlite.c: Serial driver for Xilinx uartlite serial controller
 *
 * Copyright (C) 2006 Peter Korsgaard <jacmet@sunsite.dk>
 * Copyright (C) 2007 Secret Lab Technologies Ltd.
 *
 * This file is licensed under the terms of the GNU General Public License
 * version 2.  This program is licensed "as is" without any warranty of any
 * kind, whether express or implied.
 */

#include <linux/platform_device.h>
#include <linux/module.h>
#include <linux/console.h>
#include <linux/serial.h>
#include <linux/serial_core.h>
#include <linux/tty.h>
#include <linux/tty_flip.h>
#include <linux/delay.h>
#include <linux/interrupt.h>
#include <linux/init.h>
#include <linux/io.h>
#include <linux/of.h>
#include <linux/of_address.h>
#include <linux/of_device.h>
#include <linux/of_platform.h>

#define ULITE_NAME		"ttyUL"
#define ULITE_MAJOR		204
#define ULITE_MINOR		187
#define ULITE_NR_UARTS		10

/* ---------------------------------------------------------------------
 * Register definitions
 *
 * For register details see datasheet:
 * http://www.xilinx.com/support/documentation/ip_documentation/opb_uartlite.pdf
 */

#define ULITE_RX		0x00
#define ULITE_TX		0x04
#define ULITE_STATUS		0x08
#define ULITE_CONTROL		0x0c

#define ULITE_REGION		16

#define ULITE_STATUS_RXVALID	0x01
#define ULITE_STATUS_RXFULL	0x02
#define ULITE_STATUS_TXEMPTY	0x04
#define ULITE_STATUS_TXFULL	0x08
#define ULITE_STATUS_IE		0x10
#define ULITE_STATUS_OVERRUN	0x20
#define ULITE_STATUS_FRAME	0x40
#define ULITE_STATUS_PARITY	0x80

#define ULITE_CONTROL_RST_TX	0x01
#define ULITE_CONTROL_RST_RX	0x02
#define ULITE_CONTROL_IE	0x10

struct uartlite_reg_ops {
	u32 (*in)(void __iomem *addr);
	void (*out)(u32 val, void __iomem *addr);
};

static u32 uartlite_inbe32(void __iomem *addr)
{
	return ioread32be(addr);
}

static void uartlite_outbe32(u32 val, void __iomem *addr)
{
	iowrite32be(val, addr);
}

static struct uartlite_reg_ops uartlite_be = {
	.in = uartlite_inbe32,
	.out = uartlite_outbe32,
};

static u32 uartlite_inle32(void __iomem *addr)
{
	return ioread32(addr);
}

static void uartlite_outle32(u32 val, void __iomem *addr)
{
	iowrite32(val, addr);
}

static struct uartlite_reg_ops uartlite_le = {
	.in = uartlite_inle32,
	.out = uartlite_outle32,
};

static inline u32 uart_in32(u32 offset, struct uart_port *port)
{
	struct uartlite_reg_ops *reg_ops = port->private_data;

	return reg_ops->in(port->membase + offset);
}

static inline void uart_out32(u32 val, u32 offset, struct uart_port *port)
{
	struct uartlite_reg_ops *reg_ops = port->private_data;

	reg_ops->out(val, port->membase + offset);
}

static struct uart_port ulite_ports[ULITE_NR_UARTS];

/* ---------------------------------------------------------------------
 * Core UART driver operations
 */

static int ulite_receive(struct uart_port *port, int stat)
{
	struct tty_port *tport = &port->state->port;
	unsigned char ch = 0;
	char flag = TTY_NORMAL;

	if ((stat & (ULITE_STATUS_RXVALID | ULITE_STATUS_OVERRUN
		     | ULITE_STATUS_FRAME)) == 0)
		return 0;

	/* stats */
	if (stat & ULITE_STATUS_RXVALID) {
		port->icount.rx++;
		ch = uart_in32(ULITE_RX, port);

		if (stat & ULITE_STATUS_PARITY)
			port->icount.parity++;
	}

	if (stat & ULITE_STATUS_OVERRUN)
		port->icount.overrun++;

	if (stat & ULITE_STATUS_FRAME)
		port->icount.frame++;


	/* drop byte with parity error if IGNPAR specificed */
	if (stat & port->ignore_status_mask & ULITE_STATUS_PARITY)
		stat &= ~ULITE_STATUS_RXVALID;

	stat &= port->read_status_mask;

	if (stat & ULITE_STATUS_PARITY)
		flag = TTY_PARITY;


	stat &= ~port->ignore_status_mask;

	if (stat & ULITE_STATUS_RXVALID)
		tty_insert_flip_char(tport, ch, flag);

	if (stat & ULITE_STATUS_FRAME)
		tty_insert_flip_char(tport, 0, TTY_FRAME);

	if (stat & ULITE_STATUS_OVERRUN)
		tty_insert_flip_char(tport, 0, TTY_OVERRUN);

	return 1;
}

static int ulite_transmit(struct uart_port *port, int stat)
{
	struct circ_buf *xmit  = &port->state->xmit;

	if (stat & ULITE_STATUS_TXFULL)
		return 0;

	if (port->x_char) {
		uart_out32(port->x_char, ULITE_TX, port);
		port->x_char = 0;
		port->icount.tx++;
		return 1;
	}

	if (uart_circ_empty(xmit) || uart_tx_stopped(port))
		return 0;

	uart_out32(xmit->buf[xmit->tail], ULITE_TX, port);
	xmit->tail = (xmit->tail + 1) & (UART_XMIT_SIZE-1);
	port->icount.tx++;

	/* wake up */
	if (uart_circ_chars_pending(xmit) < WAKEUP_CHARS)
		uart_write_wakeup(port);

	return 1;
}

static irqreturn_t ulite_isr(int irq, void *dev_id)
{
	struct uart_port *port = dev_id;
	int busy, n = 0;

	do {
		int stat = uart_in32(ULITE_STATUS, port);
		busy  = ulite_receive(port, stat);
		busy |= ulite_transmit(port, stat);
		n++;
	} while (busy);

	/* work done? */
	if (n > 1) {
		tty_flip_buffer_push(&port->state->port);
		return IRQ_HANDLED;
	} else {
		return IRQ_NONE;
	}
}

static unsigned int ulite_tx_empty(struct uart_port *port)
{
	unsigned long flags;
	unsigned int ret;

	spin_lock_irqsave(&port->lock, flags);
	ret = uart_in32(ULITE_STATUS, port);
	spin_unlock_irqrestore(&port->lock, flags);

	return ret & ULITE_STATUS_TXEMPTY ? TIOCSER_TEMT : 0;
}

static unsigned int ulite_get_mctrl(struct uart_port *port)
{
	return TIOCM_CTS | TIOCM_DSR | TIOCM_CAR;
}

static void ulite_set_mctrl(struct uart_port *port, unsigned int mctrl)
{
	/* N/A */
}

static void ulite_stop_tx(struct uart_port *port)
{
	/* N/A */
}

static void ulite_start_tx(struct uart_port *port)
{
	ulite_transmit(port, uart_in32(ULITE_STATUS, port));
}

static void ulite_stop_rx(struct uart_port *port)
{
	/* don't forward any more data (like !CREAD) */
	port->ignore_status_mask = ULITE_STATUS_RXVALID | ULITE_STATUS_PARITY
		| ULITE_STATUS_FRAME | ULITE_STATUS_OVERRUN;
}

static void ulite_enable_ms(struct uart_port *port)
{
	/* N/A */
}

static void ulite_break_ctl(struct uart_port *port, int ctl)
{
	/* N/A */
}

static int ulite_startup(struct uart_port *port)
{
	int ret;

	ret = request_irq(port->irq, ulite_isr, IRQF_SHARED, "uartlite", port);
	if (ret)
		return ret;

	uart_out32(ULITE_CONTROL_RST_RX | ULITE_CONTROL_RST_TX,
		ULITE_CONTROL, port);
	uart_out32(ULITE_CONTROL_IE, ULITE_CONTROL, port);

	return 0;
}

static void ulite_shutdown(struct uart_port *port)
{
	uart_out32(0, ULITE_CONTROL, port);
	uart_in32(ULITE_CONTROL, port); /* dummy */
	free_irq(port->irq, port);
}

static void ulite_set_termios(struct uart_port *port, struct ktermios *termios,
			      struct ktermios *old)
{
	unsigned long flags;
	unsigned int baud;

	spin_lock_irqsave(&port->lock, flags);

	port->read_status_mask = ULITE_STATUS_RXVALID | ULITE_STATUS_OVERRUN
		| ULITE_STATUS_TXFULL;

	if (termios->c_iflag & INPCK)
		port->read_status_mask |=
			ULITE_STATUS_PARITY | ULITE_STATUS_FRAME;

	port->ignore_status_mask = 0;
	if (termios->c_iflag & IGNPAR)
		port->ignore_status_mask |= ULITE_STATUS_PARITY
			| ULITE_STATUS_FRAME | ULITE_STATUS_OVERRUN;

	/* ignore all characters if CREAD is not set */
	if ((termios->c_cflag & CREAD) == 0)
		port->ignore_status_mask |=
			ULITE_STATUS_RXVALID | ULITE_STATUS_PARITY
			| ULITE_STATUS_FRAME | ULITE_STATUS_OVERRUN;

	/* update timeout */
	baud = uart_get_baud_rate(port, termios, old, 0, 460800);
	uart_update_timeout(port, termios->c_cflag, baud);

	spin_unlock_irqrestore(&port->lock, flags);
}

static const char *ulite_type(struct uart_port *port)
{
	return port->type == PORT_UARTLITE ? "uartlite" : NULL;
}

static void ulite_release_port(struct uart_port *port)
{
	release_mem_region(port->mapbase, ULITE_REGION);
	iounmap(port->membase);
	port->membase = NULL;
}

static int ulite_request_port(struct uart_port *port)
{
	int ret;

	pr_debug("ulite console: port=%p; port->mapbase=%llx\n",
		 port, (unsigned long long) port->mapbase);

	if (!request_mem_region(port->mapbase, ULITE_REGION, "uartlite")) {
		dev_err(port->dev, "Memory region busy\n");
		return -EBUSY;
	}

	port->membase = ioremap(port->mapbase, ULITE_REGION);
	if (!port->membase) {
		dev_err(port->dev, "Unable to map registers\n");
		release_mem_region(port->mapbase, ULITE_REGION);
		return -EBUSY;
	}

	port->private_data = &uartlite_be;
	ret = uart_in32(ULITE_CONTROL, port);
	uart_out32(ULITE_CONTROL_RST_TX, ULITE_CONTROL, port);
	ret = uart_in32(ULITE_STATUS, port);
	/* Endianess detection */
	if ((ret & ULITE_STATUS_TXEMPTY) != ULITE_STATUS_TXEMPTY)
		port->private_data = &uartlite_le;

	return 0;
}

static void ulite_config_port(struct uart_port *port, int flags)
{
	if (!ulite_request_port(port))
		port->type = PORT_UARTLITE;
}

static int ulite_verify_port(struct uart_port *port, struct serial_struct *ser)
{
	/* we don't want the core code to modify any port params */
	return -EINVAL;
}

#ifdef CONFIG_CONSOLE_POLL
static int ulite_get_poll_char(struct uart_port *port)
{
	if (!(uart_in32(ULITE_STATUS, port) & ULITE_STATUS_RXVALID))
		return NO_POLL_CHAR;

	return uart_in32(ULITE_RX, port);
}

static void ulite_put_poll_char(struct uart_port *port, unsigned char ch)
{
	while (uart_in32(ULITE_STATUS, port) & ULITE_STATUS_TXFULL)
		cpu_relax();

	/* write char to device */
	uart_out32(ch, ULITE_TX, port);
}
#endif

static struct uart_ops ulite_ops = {
	.tx_empty	= ulite_tx_empty,
	.set_mctrl	= ulite_set_mctrl,
	.get_mctrl	= ulite_get_mctrl,
	.stop_tx	= ulite_stop_tx,
	.start_tx	= ulite_start_tx,
	.stop_rx	= ulite_stop_rx,
	.enable_ms	= ulite_enable_ms,
	.break_ctl	= ulite_break_ctl,
	.startup	= ulite_startup,
	.shutdown	= ulite_shutdown,
	.set_termios	= ulite_set_termios,
	.type		= ulite_type,
	.release_port	= ulite_release_port,
	.request_port	= ulite_request_port,
	.config_port	= ulite_config_port,
	.verify_port	= ulite_verify_port,
#ifdef CONFIG_CONSOLE_POLL
	.poll_get_char	= ulite_get_poll_char,
	.poll_put_char	= ulite_put_poll_char,
#endif
};

/* ---------------------------------------------------------------------
 * Console driver operations
 */

#ifdef CONFIG_SERIAL_UARTLITE_CONSOLE
static void ulite_console_wait_tx(struct uart_port *port)
{
	int i;
	u8 val;

	/* Spin waiting for TX fifo to have space available */
<<<<<<< HEAD
	for (i = 0; i < 10000000; i++) {
=======
	for (i = 0; i < 100000; i++) {
>>>>>>> c1be5a5b
		val = uart_in32(ULITE_STATUS, port);
		if ((val & ULITE_STATUS_TXFULL) == 0)
			break;
		cpu_relax();
	}
}

static void ulite_console_putchar(struct uart_port *port, int ch)
{
	ulite_console_wait_tx(port);
	uart_out32(ch, ULITE_TX, port);
}

static void ulite_console_write(struct console *co, const char *s,
				unsigned int count)
{
	struct uart_port *port = &ulite_ports[co->index];
	unsigned long flags;
	unsigned int ier;
	int locked = 1;

	if (oops_in_progress) {
		locked = spin_trylock_irqsave(&port->lock, flags);
	} else
		spin_lock_irqsave(&port->lock, flags);

	/* save and disable interrupt */
	ier = uart_in32(ULITE_STATUS, port) & ULITE_STATUS_IE;
	uart_out32(0, ULITE_CONTROL, port);

	uart_console_write(port, s, count, ulite_console_putchar);

	ulite_console_wait_tx(port);

	/* restore interrupt state */
	if (ier)
		uart_out32(ULITE_CONTROL_IE, ULITE_CONTROL, port);

	if (locked)
		spin_unlock_irqrestore(&port->lock, flags);
}

static int ulite_console_setup(struct console *co, char *options)
{
	struct uart_port *port;
	int baud = 9600;
	int bits = 8;
	int parity = 'n';
	int flow = 'n';

	if (co->index < 0 || co->index >= ULITE_NR_UARTS)
		return -EINVAL;

	port = &ulite_ports[co->index];

	/* Has the device been initialized yet? */
	if (!port->mapbase) {
		pr_debug("console on ttyUL%i not present\n", co->index);
		return -ENODEV;
	}

	/* not initialized yet? */
	if (!port->membase) {
		if (ulite_request_port(port))
			return -ENODEV;
	}

	if (options)
		uart_parse_options(options, &baud, &parity, &bits, &flow);

	return uart_set_options(port, co, baud, parity, bits, flow);
}

static struct uart_driver ulite_uart_driver;

static struct console ulite_console = {
	.name	= ULITE_NAME,
	.write	= ulite_console_write,
	.device	= uart_console_device,
	.setup	= ulite_console_setup,
	.flags	= CON_PRINTBUFFER,
	.index	= -1, /* Specified on the cmdline (e.g. console=ttyUL0 ) */
	.data	= &ulite_uart_driver,
};

static int __init ulite_console_init(void)
{
	register_console(&ulite_console);
	return 0;
}

console_initcall(ulite_console_init);

#endif /* CONFIG_SERIAL_UARTLITE_CONSOLE */

static struct uart_driver ulite_uart_driver = {
	.owner		= THIS_MODULE,
	.driver_name	= "uartlite",
	.dev_name	= ULITE_NAME,
	.major		= ULITE_MAJOR,
	.minor		= ULITE_MINOR,
	.nr		= ULITE_NR_UARTS,
#ifdef CONFIG_SERIAL_UARTLITE_CONSOLE
	.cons		= &ulite_console,
#endif
};

/* ---------------------------------------------------------------------
 * Port assignment functions (mapping devices to uart_port structures)
 */

/** ulite_assign: register a uartlite device with the driver
 *
 * @dev: pointer to device structure
 * @id: requested id number.  Pass -1 for automatic port assignment
 * @base: base address of uartlite registers
 * @irq: irq number for uartlite
 *
 * Returns: 0 on success, <0 otherwise
 */
static int ulite_assign(struct device *dev, int id, u32 base, int irq)
{
	struct uart_port *port;
	int rc;

	/* if id = -1; then scan for a free id and use that */
	if (id < 0) {
		for (id = 0; id < ULITE_NR_UARTS; id++)
			if (ulite_ports[id].mapbase == 0)
				break;
	}
	if (id < 0 || id >= ULITE_NR_UARTS) {
		dev_err(dev, "%s%i too large\n", ULITE_NAME, id);
		return -EINVAL;
	}

	if ((ulite_ports[id].mapbase) && (ulite_ports[id].mapbase != base)) {
		dev_err(dev, "cannot assign to %s%i; it is already in use\n",
			ULITE_NAME, id);
		return -EBUSY;
	}

	port = &ulite_ports[id];

	spin_lock_init(&port->lock);
	port->fifosize = 16;
	port->regshift = 2;
	port->iotype = UPIO_MEM;
	port->iobase = 1; /* mark port in use */
	port->mapbase = base;
	port->membase = NULL;
	port->ops = &ulite_ops;
	port->irq = irq;
	port->flags = UPF_BOOT_AUTOCONF;
	port->dev = dev;
	port->type = PORT_UNKNOWN;
	port->line = id;

	dev_set_drvdata(dev, port);

	/* Register the port */
	rc = uart_add_one_port(&ulite_uart_driver, port);
	if (rc) {
		dev_err(dev, "uart_add_one_port() failed; err=%i\n", rc);
		port->mapbase = 0;
		dev_set_drvdata(dev, NULL);
		return rc;
	}

	return 0;
}

/** ulite_release: register a uartlite device with the driver
 *
 * @dev: pointer to device structure
 */
static int ulite_release(struct device *dev)
{
	struct uart_port *port = dev_get_drvdata(dev);
	int rc = 0;

	if (port) {
		rc = uart_remove_one_port(&ulite_uart_driver, port);
		dev_set_drvdata(dev, NULL);
		port->mapbase = 0;
	}

	return rc;
}

/* ---------------------------------------------------------------------
 * Platform bus binding
 */

#if defined(CONFIG_OF)
/* Match table for of_platform binding */
static struct of_device_id ulite_of_match[] = {
	{ .compatible = "xlnx,opb-uartlite-1.00.b", },
	{ .compatible = "xlnx,xps-uartlite-1.00.a", },
	{}
};
MODULE_DEVICE_TABLE(of, ulite_of_match);
#endif /* CONFIG_OF */

static int ulite_probe(struct platform_device *pdev)
{
	struct resource *res, *res2;
	int id = pdev->id;
#ifdef CONFIG_OF
	const __be32 *prop;

	/* Look for a serialN alias */
	id = of_alias_get_id(pdev->dev.of_node, "serial");
	if (id < 0) {
		dev_warn(&pdev->dev, "failed to get alias id, errno %d\n", id);
		/* Fall back to old port-number property */
		prop = of_get_property(pdev->dev.of_node, "port-number", NULL);
		if (!prop) {
			dev_warn(&pdev->dev, "failed to get port-number\n");
			id = -1;
		} else
			id = be32_to_cpup(prop);
	}

	/* we can't register ids which are greater than number of uartlites */
	if (id >= ULITE_NR_UARTS) {
		dev_warn(&pdev->dev,
			"Extern number of allocated uartlite entries "
			"ULITE_NR_UARTS, id %d\n", id);
		return -ENODEV;
	}
#endif

	res = platform_get_resource(pdev, IORESOURCE_MEM, 0);
	if (!res)
		return -ENODEV;

	res2 = platform_get_resource(pdev, IORESOURCE_IRQ, 0);
	if (!res2)
		return -ENODEV;

	return ulite_assign(&pdev->dev, id, res->start, res2->start);
}

static int ulite_remove(struct platform_device *pdev)
{
	return ulite_release(&pdev->dev);
}

/* work with hotplug and coldplug */
MODULE_ALIAS("platform:uartlite");

static struct platform_driver ulite_platform_driver = {
	.probe = ulite_probe,
	.remove = ulite_remove,
	.driver = {
		.owner = THIS_MODULE,
		.name  = "uartlite",
		.of_match_table = of_match_ptr(ulite_of_match),
	},
};

/* ---------------------------------------------------------------------
 * Module setup/teardown
 */

static int __init ulite_init(void)
{
	int ret;

	pr_debug("uartlite: calling uart_register_driver()\n");
	ret = uart_register_driver(&ulite_uart_driver);
	if (ret)
		goto err_uart;

	pr_debug("uartlite: calling platform_driver_register()\n");
	ret = platform_driver_register(&ulite_platform_driver);
	if (ret)
		goto err_plat;

	return 0;

err_plat:
	uart_unregister_driver(&ulite_uart_driver);
err_uart:
	pr_err("registering uartlite driver failed: err=%i", ret);
	return ret;
}

static void __exit ulite_exit(void)
{
	platform_driver_unregister(&ulite_platform_driver);
	uart_unregister_driver(&ulite_uart_driver);
}

module_init(ulite_init);
module_exit(ulite_exit);

MODULE_AUTHOR("Peter Korsgaard <jacmet@sunsite.dk>");
MODULE_DESCRIPTION("Xilinx uartlite serial driver");
MODULE_LICENSE("GPL");<|MERGE_RESOLUTION|>--- conflicted
+++ resolved
@@ -422,11 +422,7 @@
 	u8 val;
 
 	/* Spin waiting for TX fifo to have space available */
-<<<<<<< HEAD
 	for (i = 0; i < 10000000; i++) {
-=======
-	for (i = 0; i < 100000; i++) {
->>>>>>> c1be5a5b
 		val = uart_in32(ULITE_STATUS, port);
 		if ((val & ULITE_STATUS_TXFULL) == 0)
 			break;
