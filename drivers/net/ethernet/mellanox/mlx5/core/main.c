/*
 * Copyright (c) 2013-2015, Mellanox Technologies. All rights reserved.
 *
 * This software is available to you under a choice of one of two
 * licenses.  You may choose to be licensed under the terms of the GNU
 * General Public License (GPL) Version 2, available from the file
 * COPYING in the main directory of this source tree, or the
 * OpenIB.org BSD license below:
 *
 *     Redistribution and use in source and binary forms, with or
 *     without modification, are permitted provided that the following
 *     conditions are met:
 *
 *      - Redistributions of source code must retain the above
 *        copyright notice, this list of conditions and the following
 *        disclaimer.
 *
 *      - Redistributions in binary form must reproduce the above
 *        copyright notice, this list of conditions and the following
 *        disclaimer in the documentation and/or other materials
 *        provided with the distribution.
 *
 * THE SOFTWARE IS PROVIDED "AS IS", WITHOUT WARRANTY OF ANY KIND,
 * EXPRESS OR IMPLIED, INCLUDING BUT NOT LIMITED TO THE WARRANTIES OF
 * MERCHANTABILITY, FITNESS FOR A PARTICULAR PURPOSE AND
 * NONINFRINGEMENT. IN NO EVENT SHALL THE AUTHORS OR COPYRIGHT HOLDERS
 * BE LIABLE FOR ANY CLAIM, DAMAGES OR OTHER LIABILITY, WHETHER IN AN
 * ACTION OF CONTRACT, TORT OR OTHERWISE, ARISING FROM, OUT OF OR IN
 * CONNECTION WITH THE SOFTWARE OR THE USE OR OTHER DEALINGS IN THE
 * SOFTWARE.
 */

#include <linux/highmem.h>
#include <linux/module.h>
#include <linux/init.h>
#include <linux/errno.h>
#include <linux/pci.h>
#include <linux/dma-mapping.h>
#include <linux/slab.h>
#include <linux/io-mapping.h>
#include <linux/interrupt.h>
#include <linux/delay.h>
#include <linux/mlx5/driver.h>
#include <linux/mlx5/cq.h>
#include <linux/mlx5/qp.h>
#include <linux/mlx5/srq.h>
#include <linux/debugfs.h>
#include <linux/kmod.h>
#include <linux/mlx5/mlx5_ifc.h>
#ifdef CONFIG_RFS_ACCEL
#include <linux/cpu_rmap.h>
#endif
#include <net/devlink.h>
#include "mlx5_core.h"
#include "fs_core.h"
#ifdef CONFIG_MLX5_CORE_EN
#include "eswitch.h"
#endif

MODULE_AUTHOR("Eli Cohen <eli@mellanox.com>");
MODULE_DESCRIPTION("Mellanox Connect-IB, ConnectX-4 core driver");
MODULE_LICENSE("Dual BSD/GPL");
MODULE_VERSION(DRIVER_VERSION);

unsigned int mlx5_core_debug_mask;
module_param_named(debug_mask, mlx5_core_debug_mask, uint, 0644);
MODULE_PARM_DESC(debug_mask, "debug mask: 1 = dump cmd data, 2 = dump cmd exec time, 3 = both. Default=0");

#define MLX5_DEFAULT_PROF	2
static unsigned int prof_sel = MLX5_DEFAULT_PROF;
module_param_named(prof_sel, prof_sel, uint, 0444);
MODULE_PARM_DESC(prof_sel, "profile selector. Valid range 0 - 2");

enum {
	MLX5_ATOMIC_REQ_MODE_BE = 0x0,
	MLX5_ATOMIC_REQ_MODE_HOST_ENDIANNESS = 0x1,
};

static struct mlx5_profile profile[] = {
	[0] = {
		.mask           = 0,
	},
	[1] = {
		.mask		= MLX5_PROF_MASK_QP_SIZE,
		.log_max_qp	= 12,
	},
	[2] = {
		.mask		= MLX5_PROF_MASK_QP_SIZE |
				  MLX5_PROF_MASK_MR_CACHE,
		.log_max_qp	= 17,
		.mr_cache[0]	= {
			.size	= 500,
			.limit	= 250
		},
		.mr_cache[1]	= {
			.size	= 500,
			.limit	= 250
		},
		.mr_cache[2]	= {
			.size	= 500,
			.limit	= 250
		},
		.mr_cache[3]	= {
			.size	= 500,
			.limit	= 250
		},
		.mr_cache[4]	= {
			.size	= 500,
			.limit	= 250
		},
		.mr_cache[5]	= {
			.size	= 500,
			.limit	= 250
		},
		.mr_cache[6]	= {
			.size	= 500,
			.limit	= 250
		},
		.mr_cache[7]	= {
			.size	= 500,
			.limit	= 250
		},
		.mr_cache[8]	= {
			.size	= 500,
			.limit	= 250
		},
		.mr_cache[9]	= {
			.size	= 500,
			.limit	= 250
		},
		.mr_cache[10]	= {
			.size	= 500,
			.limit	= 250
		},
		.mr_cache[11]	= {
			.size	= 500,
			.limit	= 250
		},
		.mr_cache[12]	= {
			.size	= 64,
			.limit	= 32
		},
		.mr_cache[13]	= {
			.size	= 32,
			.limit	= 16
		},
		.mr_cache[14]	= {
			.size	= 16,
			.limit	= 8
		},
		.mr_cache[15]	= {
			.size	= 8,
			.limit	= 4
		},
	},
};

#define FW_INIT_TIMEOUT_MILI	2000
#define FW_INIT_WAIT_MS		2

static int wait_fw_init(struct mlx5_core_dev *dev, u32 max_wait_mili)
{
	unsigned long end = jiffies + msecs_to_jiffies(max_wait_mili);
	int err = 0;

	while (fw_initializing(dev)) {
		if (time_after(jiffies, end)) {
			err = -EBUSY;
			break;
		}
		msleep(FW_INIT_WAIT_MS);
	}

	return err;
}

static void mlx5_set_driver_version(struct mlx5_core_dev *dev)
{
	int driver_ver_sz = MLX5_FLD_SZ_BYTES(set_driver_version_in,
					      driver_version);
	u8 in[MLX5_ST_SZ_BYTES(set_driver_version_in)] = {0};
	u8 out[MLX5_ST_SZ_BYTES(set_driver_version_out)] = {0};
	int remaining_size = driver_ver_sz;
	char *string;

	if (!MLX5_CAP_GEN(dev, driver_version))
		return;

	string = MLX5_ADDR_OF(set_driver_version_in, in, driver_version);

	strncpy(string, "Linux", remaining_size);

	remaining_size = max_t(int, 0, driver_ver_sz - strlen(string));
	strncat(string, ",", remaining_size);

	remaining_size = max_t(int, 0, driver_ver_sz - strlen(string));
	strncat(string, DRIVER_NAME, remaining_size);

	remaining_size = max_t(int, 0, driver_ver_sz - strlen(string));
	strncat(string, ",", remaining_size);

	remaining_size = max_t(int, 0, driver_ver_sz - strlen(string));
	strncat(string, DRIVER_VERSION, remaining_size);

	/*Send the command*/
	MLX5_SET(set_driver_version_in, in, opcode,
		 MLX5_CMD_OP_SET_DRIVER_VERSION);

	mlx5_cmd_exec(dev, in, sizeof(in), out, sizeof(out));
}

static int set_dma_caps(struct pci_dev *pdev)
{
	int err;

	err = pci_set_dma_mask(pdev, DMA_BIT_MASK(64));
	if (err) {
		dev_warn(&pdev->dev, "Warning: couldn't set 64-bit PCI DMA mask\n");
		err = pci_set_dma_mask(pdev, DMA_BIT_MASK(32));
		if (err) {
			dev_err(&pdev->dev, "Can't set PCI DMA mask, aborting\n");
			return err;
		}
	}

	err = pci_set_consistent_dma_mask(pdev, DMA_BIT_MASK(64));
	if (err) {
		dev_warn(&pdev->dev,
			 "Warning: couldn't set 64-bit consistent PCI DMA mask\n");
		err = pci_set_consistent_dma_mask(pdev, DMA_BIT_MASK(32));
		if (err) {
			dev_err(&pdev->dev,
				"Can't set consistent PCI DMA mask, aborting\n");
			return err;
		}
	}

	dma_set_max_seg_size(&pdev->dev, 2u * 1024 * 1024 * 1024);
	return err;
}

static int mlx5_pci_enable_device(struct mlx5_core_dev *dev)
{
	struct pci_dev *pdev = dev->pdev;
	int err = 0;

	mutex_lock(&dev->pci_status_mutex);
	if (dev->pci_status == MLX5_PCI_STATUS_DISABLED) {
		err = pci_enable_device(pdev);
		if (!err)
			dev->pci_status = MLX5_PCI_STATUS_ENABLED;
	}
	mutex_unlock(&dev->pci_status_mutex);

	return err;
}

static void mlx5_pci_disable_device(struct mlx5_core_dev *dev)
{
	struct pci_dev *pdev = dev->pdev;

	mutex_lock(&dev->pci_status_mutex);
	if (dev->pci_status == MLX5_PCI_STATUS_ENABLED) {
		pci_disable_device(pdev);
		dev->pci_status = MLX5_PCI_STATUS_DISABLED;
	}
	mutex_unlock(&dev->pci_status_mutex);
}

static int request_bar(struct pci_dev *pdev)
{
	int err = 0;

	if (!(pci_resource_flags(pdev, 0) & IORESOURCE_MEM)) {
		dev_err(&pdev->dev, "Missing registers BAR, aborting\n");
		return -ENODEV;
	}

	err = pci_request_regions(pdev, DRIVER_NAME);
	if (err)
		dev_err(&pdev->dev, "Couldn't get PCI resources, aborting\n");

	return err;
}

static void release_bar(struct pci_dev *pdev)
{
	pci_release_regions(pdev);
}

static int mlx5_enable_msix(struct mlx5_core_dev *dev)
{
	struct mlx5_priv *priv = &dev->priv;
	struct mlx5_eq_table *table = &priv->eq_table;
	int num_eqs = 1 << MLX5_CAP_GEN(dev, log_max_eq);
	int nvec;
	int i;

	nvec = MLX5_CAP_GEN(dev, num_ports) * num_online_cpus() +
	       MLX5_EQ_VEC_COMP_BASE;
	nvec = min_t(int, nvec, num_eqs);
	if (nvec <= MLX5_EQ_VEC_COMP_BASE)
		return -ENOMEM;

	priv->msix_arr = kcalloc(nvec, sizeof(*priv->msix_arr), GFP_KERNEL);

	priv->irq_info = kcalloc(nvec, sizeof(*priv->irq_info), GFP_KERNEL);
	if (!priv->msix_arr || !priv->irq_info)
		goto err_free_msix;

	for (i = 0; i < nvec; i++)
		priv->msix_arr[i].entry = i;

	nvec = pci_enable_msix_range(dev->pdev, priv->msix_arr,
				     MLX5_EQ_VEC_COMP_BASE + 1, nvec);
	if (nvec < 0)
		return nvec;

	table->num_comp_vectors = nvec - MLX5_EQ_VEC_COMP_BASE;

	return 0;

err_free_msix:
	kfree(priv->irq_info);
	kfree(priv->msix_arr);
	return -ENOMEM;
}

static void mlx5_disable_msix(struct mlx5_core_dev *dev)
{
	struct mlx5_priv *priv = &dev->priv;

	pci_disable_msix(dev->pdev);
	kfree(priv->irq_info);
	kfree(priv->msix_arr);
}

struct mlx5_reg_host_endianess {
	u8	he;
	u8      rsvd[15];
};


#define CAP_MASK(pos, size) ((u64)((1 << (size)) - 1) << (pos))

enum {
	MLX5_CAP_BITS_RW_MASK = CAP_MASK(MLX5_CAP_OFF_CMDIF_CSUM, 2) |
				MLX5_DEV_CAP_FLAG_DCT,
};

static u16 to_fw_pkey_sz(struct mlx5_core_dev *dev, u32 size)
{
	switch (size) {
	case 128:
		return 0;
	case 256:
		return 1;
	case 512:
		return 2;
	case 1024:
		return 3;
	case 2048:
		return 4;
	case 4096:
		return 5;
	default:
		mlx5_core_warn(dev, "invalid pkey table size %d\n", size);
		return 0;
	}
}

static int mlx5_core_get_caps_mode(struct mlx5_core_dev *dev,
				   enum mlx5_cap_type cap_type,
				   enum mlx5_cap_mode cap_mode)
{
	u8 in[MLX5_ST_SZ_BYTES(query_hca_cap_in)];
	int out_sz = MLX5_ST_SZ_BYTES(query_hca_cap_out);
	void *out, *hca_caps;
	u16 opmod = (cap_type << 1) | (cap_mode & 0x01);
	int err;

	memset(in, 0, sizeof(in));
	out = kzalloc(out_sz, GFP_KERNEL);
	if (!out)
		return -ENOMEM;

	MLX5_SET(query_hca_cap_in, in, opcode, MLX5_CMD_OP_QUERY_HCA_CAP);
	MLX5_SET(query_hca_cap_in, in, op_mod, opmod);
	err = mlx5_cmd_exec(dev, in, sizeof(in), out, out_sz);
	if (err) {
		mlx5_core_warn(dev,
			       "QUERY_HCA_CAP : type(%x) opmode(%x) Failed(%d)\n",
			       cap_type, cap_mode, err);
		goto query_ex;
	}

	hca_caps =  MLX5_ADDR_OF(query_hca_cap_out, out, capability);

	switch (cap_mode) {
	case HCA_CAP_OPMOD_GET_MAX:
		memcpy(dev->hca_caps_max[cap_type], hca_caps,
		       MLX5_UN_SZ_BYTES(hca_cap_union));
		break;
	case HCA_CAP_OPMOD_GET_CUR:
		memcpy(dev->hca_caps_cur[cap_type], hca_caps,
		       MLX5_UN_SZ_BYTES(hca_cap_union));
		break;
	default:
		mlx5_core_warn(dev,
			       "Tried to query dev cap type(%x) with wrong opmode(%x)\n",
			       cap_type, cap_mode);
		err = -EINVAL;
		break;
	}
query_ex:
	kfree(out);
	return err;
}

int mlx5_core_get_caps(struct mlx5_core_dev *dev, enum mlx5_cap_type cap_type)
{
	int ret;

	ret = mlx5_core_get_caps_mode(dev, cap_type, HCA_CAP_OPMOD_GET_CUR);
	if (ret)
		return ret;
	return mlx5_core_get_caps_mode(dev, cap_type, HCA_CAP_OPMOD_GET_MAX);
}

static int set_caps(struct mlx5_core_dev *dev, void *in, int in_sz, int opmod)
{
	u32 out[MLX5_ST_SZ_DW(set_hca_cap_out)] = {0};

	MLX5_SET(set_hca_cap_in, in, opcode, MLX5_CMD_OP_SET_HCA_CAP);
	MLX5_SET(set_hca_cap_in, in, op_mod, opmod << 1);
	return mlx5_cmd_exec(dev, in, in_sz, out, sizeof(out));
}

static int handle_hca_cap_atomic(struct mlx5_core_dev *dev)
{
	void *set_ctx;
	void *set_hca_cap;
	int set_sz = MLX5_ST_SZ_BYTES(set_hca_cap_in);
	int req_endianness;
	int err;

	if (MLX5_CAP_GEN(dev, atomic)) {
		err = mlx5_core_get_caps(dev, MLX5_CAP_ATOMIC);
		if (err)
			return err;
	} else {
		return 0;
	}

	req_endianness =
		MLX5_CAP_ATOMIC(dev,
				supported_atomic_req_8B_endianess_mode_1);

	if (req_endianness != MLX5_ATOMIC_REQ_MODE_HOST_ENDIANNESS)
		return 0;

	set_ctx = kzalloc(set_sz, GFP_KERNEL);
	if (!set_ctx)
		return -ENOMEM;

	set_hca_cap = MLX5_ADDR_OF(set_hca_cap_in, set_ctx, capability);

	/* Set requestor to host endianness */
	MLX5_SET(atomic_caps, set_hca_cap, atomic_req_8B_endianess_mode,
		 MLX5_ATOMIC_REQ_MODE_HOST_ENDIANNESS);

	err = set_caps(dev, set_ctx, set_sz, MLX5_SET_HCA_CAP_OP_MOD_ATOMIC);

	kfree(set_ctx);
	return err;
}

static int handle_hca_cap(struct mlx5_core_dev *dev)
{
	void *set_ctx = NULL;
	struct mlx5_profile *prof = dev->profile;
	int err = -ENOMEM;
	int set_sz = MLX5_ST_SZ_BYTES(set_hca_cap_in);
	void *set_hca_cap;

	set_ctx = kzalloc(set_sz, GFP_KERNEL);
	if (!set_ctx)
		goto query_ex;

	err = mlx5_core_get_caps(dev, MLX5_CAP_GENERAL);
	if (err)
		goto query_ex;

	set_hca_cap = MLX5_ADDR_OF(set_hca_cap_in, set_ctx,
				   capability);
	memcpy(set_hca_cap, dev->hca_caps_cur[MLX5_CAP_GENERAL],
	       MLX5_ST_SZ_BYTES(cmd_hca_cap));

	mlx5_core_dbg(dev, "Current Pkey table size %d Setting new size %d\n",
		      mlx5_to_sw_pkey_sz(MLX5_CAP_GEN(dev, pkey_table_size)),
		      128);
	/* we limit the size of the pkey table to 128 entries for now */
	MLX5_SET(cmd_hca_cap, set_hca_cap, pkey_table_size,
		 to_fw_pkey_sz(dev, 128));

	/* Check log_max_qp from HCA caps to set in current profile */
	if (MLX5_CAP_GEN_MAX(dev, log_max_qp) < profile[prof_sel].log_max_qp) {
		mlx5_core_warn(dev, "log_max_qp value in current profile is %d, changing it to HCA capability limit (%d)\n",
			       profile[prof_sel].log_max_qp,
			       MLX5_CAP_GEN_MAX(dev, log_max_qp));
		profile[prof_sel].log_max_qp = MLX5_CAP_GEN_MAX(dev, log_max_qp);
	}
	if (prof->mask & MLX5_PROF_MASK_QP_SIZE)
		MLX5_SET(cmd_hca_cap, set_hca_cap, log_max_qp,
			 prof->log_max_qp);

	/* disable cmdif checksum */
	MLX5_SET(cmd_hca_cap, set_hca_cap, cmdif_checksum, 0);

	MLX5_SET(cmd_hca_cap, set_hca_cap, log_uar_page_sz, PAGE_SHIFT - 12);

	err = set_caps(dev, set_ctx, set_sz,
		       MLX5_SET_HCA_CAP_OP_MOD_GENERAL_DEVICE);

query_ex:
	kfree(set_ctx);
	return err;
}

static int set_hca_ctrl(struct mlx5_core_dev *dev)
{
	struct mlx5_reg_host_endianess he_in;
	struct mlx5_reg_host_endianess he_out;
	int err;

	if (!mlx5_core_is_pf(dev))
		return 0;

	memset(&he_in, 0, sizeof(he_in));
	he_in.he = MLX5_SET_HOST_ENDIANNESS;
	err = mlx5_core_access_reg(dev, &he_in,  sizeof(he_in),
					&he_out, sizeof(he_out),
					MLX5_REG_HOST_ENDIANNESS, 0, 1);
	return err;
}

int mlx5_core_enable_hca(struct mlx5_core_dev *dev, u16 func_id)
{
	u32 out[MLX5_ST_SZ_DW(enable_hca_out)] = {0};
	u32 in[MLX5_ST_SZ_DW(enable_hca_in)]   = {0};

	MLX5_SET(enable_hca_in, in, opcode, MLX5_CMD_OP_ENABLE_HCA);
	MLX5_SET(enable_hca_in, in, function_id, func_id);
	return mlx5_cmd_exec(dev, &in, sizeof(in), &out, sizeof(out));
}

int mlx5_core_disable_hca(struct mlx5_core_dev *dev, u16 func_id)
{
	u32 out[MLX5_ST_SZ_DW(disable_hca_out)] = {0};
	u32 in[MLX5_ST_SZ_DW(disable_hca_in)]   = {0};

	MLX5_SET(disable_hca_in, in, opcode, MLX5_CMD_OP_DISABLE_HCA);
	MLX5_SET(disable_hca_in, in, function_id, func_id);
	return mlx5_cmd_exec(dev, in, sizeof(in), out, sizeof(out));
}

u64 mlx5_read_internal_timer(struct mlx5_core_dev *dev)
{
	u32 timer_h, timer_h1, timer_l;

	timer_h = ioread32be(&dev->iseg->internal_timer_h);
	timer_l = ioread32be(&dev->iseg->internal_timer_l);
	timer_h1 = ioread32be(&dev->iseg->internal_timer_h);
	if (timer_h != timer_h1) /* wrap around */
		timer_l = ioread32be(&dev->iseg->internal_timer_l);

	return (u64)timer_l | (u64)timer_h1 << 32;
}

static int mlx5_irq_set_affinity_hint(struct mlx5_core_dev *mdev, int i)
{
	struct mlx5_priv *priv  = &mdev->priv;
	struct msix_entry *msix = priv->msix_arr;
	int irq                 = msix[i + MLX5_EQ_VEC_COMP_BASE].vector;
	int err;

	if (!zalloc_cpumask_var(&priv->irq_info[i].mask, GFP_KERNEL)) {
		mlx5_core_warn(mdev, "zalloc_cpumask_var failed");
		return -ENOMEM;
	}

	cpumask_set_cpu(cpumask_local_spread(i, priv->numa_node),
			priv->irq_info[i].mask);

	err = irq_set_affinity_hint(irq, priv->irq_info[i].mask);
	if (err) {
		mlx5_core_warn(mdev, "irq_set_affinity_hint failed,irq 0x%.4x",
			       irq);
		goto err_clear_mask;
	}

	return 0;

err_clear_mask:
	free_cpumask_var(priv->irq_info[i].mask);
	return err;
}

static void mlx5_irq_clear_affinity_hint(struct mlx5_core_dev *mdev, int i)
{
	struct mlx5_priv *priv  = &mdev->priv;
	struct msix_entry *msix = priv->msix_arr;
	int irq                 = msix[i + MLX5_EQ_VEC_COMP_BASE].vector;

	irq_set_affinity_hint(irq, NULL);
	free_cpumask_var(priv->irq_info[i].mask);
}

static int mlx5_irq_set_affinity_hints(struct mlx5_core_dev *mdev)
{
	int err;
	int i;

	for (i = 0; i < mdev->priv.eq_table.num_comp_vectors; i++) {
		err = mlx5_irq_set_affinity_hint(mdev, i);
		if (err)
			goto err_out;
	}

	return 0;

err_out:
	for (i--; i >= 0; i--)
		mlx5_irq_clear_affinity_hint(mdev, i);

	return err;
}

static void mlx5_irq_clear_affinity_hints(struct mlx5_core_dev *mdev)
{
	int i;

	for (i = 0; i < mdev->priv.eq_table.num_comp_vectors; i++)
		mlx5_irq_clear_affinity_hint(mdev, i);
}

int mlx5_vector2eqn(struct mlx5_core_dev *dev, int vector, int *eqn,
		    unsigned int *irqn)
{
	struct mlx5_eq_table *table = &dev->priv.eq_table;
	struct mlx5_eq *eq, *n;
	int err = -ENOENT;

	spin_lock(&table->lock);
	list_for_each_entry_safe(eq, n, &table->comp_eqs_list, list) {
		if (eq->index == vector) {
			*eqn = eq->eqn;
			*irqn = eq->irqn;
			err = 0;
			break;
		}
	}
	spin_unlock(&table->lock);

	return err;
}
EXPORT_SYMBOL(mlx5_vector2eqn);

struct mlx5_eq *mlx5_eqn2eq(struct mlx5_core_dev *dev, int eqn)
{
	struct mlx5_eq_table *table = &dev->priv.eq_table;
	struct mlx5_eq *eq;

	spin_lock(&table->lock);
	list_for_each_entry(eq, &table->comp_eqs_list, list)
		if (eq->eqn == eqn) {
			spin_unlock(&table->lock);
			return eq;
		}

	spin_unlock(&table->lock);

	return ERR_PTR(-ENOENT);
}

static void free_comp_eqs(struct mlx5_core_dev *dev)
{
	struct mlx5_eq_table *table = &dev->priv.eq_table;
	struct mlx5_eq *eq, *n;

#ifdef CONFIG_RFS_ACCEL
	if (dev->rmap) {
		free_irq_cpu_rmap(dev->rmap);
		dev->rmap = NULL;
	}
#endif
	spin_lock(&table->lock);
	list_for_each_entry_safe(eq, n, &table->comp_eqs_list, list) {
		list_del(&eq->list);
		spin_unlock(&table->lock);
		if (mlx5_destroy_unmap_eq(dev, eq))
			mlx5_core_warn(dev, "failed to destroy EQ 0x%x\n",
				       eq->eqn);
		kfree(eq);
		spin_lock(&table->lock);
	}
	spin_unlock(&table->lock);
}

static int alloc_comp_eqs(struct mlx5_core_dev *dev)
{
	struct mlx5_eq_table *table = &dev->priv.eq_table;
	char name[MLX5_MAX_IRQ_NAME];
	struct mlx5_eq *eq;
	int ncomp_vec;
	int nent;
	int err;
	int i;

	INIT_LIST_HEAD(&table->comp_eqs_list);
	ncomp_vec = table->num_comp_vectors;
	nent = MLX5_COMP_EQ_SIZE;
#ifdef CONFIG_RFS_ACCEL
	dev->rmap = alloc_irq_cpu_rmap(ncomp_vec);
	if (!dev->rmap)
		return -ENOMEM;
#endif
	for (i = 0; i < ncomp_vec; i++) {
		eq = kzalloc(sizeof(*eq), GFP_KERNEL);
		if (!eq) {
			err = -ENOMEM;
			goto clean;
		}

#ifdef CONFIG_RFS_ACCEL
		irq_cpu_rmap_add(dev->rmap,
				 dev->priv.msix_arr[i + MLX5_EQ_VEC_COMP_BASE].vector);
#endif
		snprintf(name, MLX5_MAX_IRQ_NAME, "mlx5_comp%d", i);
		err = mlx5_create_map_eq(dev, eq,
					 i + MLX5_EQ_VEC_COMP_BASE, nent, 0,
					 name, &dev->priv.uuari.uars[0]);
		if (err) {
			kfree(eq);
			goto clean;
		}
		mlx5_core_dbg(dev, "allocated completion EQN %d\n", eq->eqn);
		eq->index = i;
		spin_lock(&table->lock);
		list_add_tail(&eq->list, &table->comp_eqs_list);
		spin_unlock(&table->lock);
	}

	return 0;

clean:
	free_comp_eqs(dev);
	return err;
}

static int mlx5_core_set_issi(struct mlx5_core_dev *dev)
{
	u32 query_in[MLX5_ST_SZ_DW(query_issi_in)]   = {0};
	u32 query_out[MLX5_ST_SZ_DW(query_issi_out)] = {0};
	u32 sup_issi;
	int err;

	MLX5_SET(query_issi_in, query_in, opcode, MLX5_CMD_OP_QUERY_ISSI);
	err = mlx5_cmd_exec(dev, query_in, sizeof(query_in),
			    query_out, sizeof(query_out));
	if (err) {
		u32 syndrome;
		u8 status;

		mlx5_cmd_mbox_status(query_out, &status, &syndrome);
		if (!status || syndrome == MLX5_DRIVER_SYND) {
			mlx5_core_err(dev, "Failed to query ISSI err(%d) status(%d) synd(%d)\n",
				      err, status, syndrome);
			return err;
		}

		mlx5_core_warn(dev, "Query ISSI is not supported by FW, ISSI is 0\n");
		dev->issi = 0;
		return 0;
	}

	sup_issi = MLX5_GET(query_issi_out, query_out, supported_issi_dw0);

	if (sup_issi & (1 << 1)) {
		u32 set_in[MLX5_ST_SZ_DW(set_issi_in)]   = {0};
		u32 set_out[MLX5_ST_SZ_DW(set_issi_out)] = {0};

		MLX5_SET(set_issi_in, set_in, opcode, MLX5_CMD_OP_SET_ISSI);
		MLX5_SET(set_issi_in, set_in, current_issi, 1);
		err = mlx5_cmd_exec(dev, set_in, sizeof(set_in),
				    set_out, sizeof(set_out));
		if (err) {
			mlx5_core_err(dev, "Failed to set ISSI to 1 err(%d)\n",
				      err);
			return err;
		}

		dev->issi = 1;

		return 0;
	} else if (sup_issi & (1 << 0) || !sup_issi) {
		return 0;
	}

	return -EOPNOTSUPP;
}


static int mlx5_pci_init(struct mlx5_core_dev *dev, struct mlx5_priv *priv)
{
	struct pci_dev *pdev = dev->pdev;
	int err = 0;

	pci_set_drvdata(dev->pdev, dev);
	strncpy(priv->name, dev_name(&pdev->dev), MLX5_MAX_NAME_LEN);
	priv->name[MLX5_MAX_NAME_LEN - 1] = 0;

	mutex_init(&priv->pgdir_mutex);
	INIT_LIST_HEAD(&priv->pgdir_list);
	spin_lock_init(&priv->mkey_lock);

	mutex_init(&priv->alloc_mutex);

	priv->numa_node = dev_to_node(&dev->pdev->dev);

	priv->dbg_root = debugfs_create_dir(dev_name(&pdev->dev), mlx5_debugfs_root);
	if (!priv->dbg_root)
		return -ENOMEM;

	err = mlx5_pci_enable_device(dev);
	if (err) {
		dev_err(&pdev->dev, "Cannot enable PCI device, aborting\n");
		goto err_dbg;
	}

	err = request_bar(pdev);
	if (err) {
		dev_err(&pdev->dev, "error requesting BARs, aborting\n");
		goto err_disable;
	}

	pci_set_master(pdev);

	err = set_dma_caps(pdev);
	if (err) {
		dev_err(&pdev->dev, "Failed setting DMA capabilities mask, aborting\n");
		goto err_clr_master;
	}

	dev->iseg_base = pci_resource_start(dev->pdev, 0);
	dev->iseg = ioremap(dev->iseg_base, sizeof(*dev->iseg));
	if (!dev->iseg) {
		err = -ENOMEM;
		dev_err(&pdev->dev, "Failed mapping initialization segment, aborting\n");
		goto err_clr_master;
	}

	return 0;

err_clr_master:
	pci_clear_master(dev->pdev);
	release_bar(dev->pdev);
err_disable:
	mlx5_pci_disable_device(dev);

err_dbg:
	debugfs_remove(priv->dbg_root);
	return err;
}

static void mlx5_pci_close(struct mlx5_core_dev *dev, struct mlx5_priv *priv)
{
	iounmap(dev->iseg);
	pci_clear_master(dev->pdev);
	release_bar(dev->pdev);
	mlx5_pci_disable_device(dev);
	debugfs_remove(priv->dbg_root);
}

static int mlx5_init_once(struct mlx5_core_dev *dev, struct mlx5_priv *priv)
{
	struct pci_dev *pdev = dev->pdev;
	int err;

	err = mlx5_query_board_id(dev);
	if (err) {
		dev_err(&pdev->dev, "query board id failed\n");
		goto out;
	}

	err = mlx5_eq_init(dev);
	if (err) {
		dev_err(&pdev->dev, "failed to initialize eq\n");
		goto out;
	}

	MLX5_INIT_DOORBELL_LOCK(&priv->cq_uar_lock);

	err = mlx5_init_cq_table(dev);
	if (err) {
		dev_err(&pdev->dev, "failed to initialize cq table\n");
		goto err_eq_cleanup;
	}

	mlx5_init_qp_table(dev);

	mlx5_init_srq_table(dev);

	mlx5_init_mkey_table(dev);

	err = mlx5_init_rl_table(dev);
	if (err) {
		dev_err(&pdev->dev, "Failed to init rate limiting\n");
		goto err_tables_cleanup;
	}

#ifdef CONFIG_MLX5_CORE_EN
	err = mlx5_eswitch_init(dev);
	if (err) {
		dev_err(&pdev->dev, "Failed to init eswitch %d\n", err);
		goto err_rl_cleanup;
	}
#endif

	err = mlx5_sriov_init(dev);
	if (err) {
		dev_err(&pdev->dev, "Failed to init sriov %d\n", err);
		goto err_eswitch_cleanup;
	}

	return 0;

err_eswitch_cleanup:
#ifdef CONFIG_MLX5_CORE_EN
	mlx5_eswitch_cleanup(dev->priv.eswitch);

err_rl_cleanup:
#endif
	mlx5_cleanup_rl_table(dev);

err_tables_cleanup:
	mlx5_cleanup_mkey_table(dev);
	mlx5_cleanup_srq_table(dev);
	mlx5_cleanup_qp_table(dev);
	mlx5_cleanup_cq_table(dev);

err_eq_cleanup:
	mlx5_eq_cleanup(dev);

out:
	return err;
}

static void mlx5_cleanup_once(struct mlx5_core_dev *dev)
{
	mlx5_sriov_cleanup(dev);
#ifdef CONFIG_MLX5_CORE_EN
	mlx5_eswitch_cleanup(dev->priv.eswitch);
#endif
	mlx5_cleanup_rl_table(dev);
	mlx5_cleanup_mkey_table(dev);
	mlx5_cleanup_srq_table(dev);
	mlx5_cleanup_qp_table(dev);
	mlx5_cleanup_cq_table(dev);
	mlx5_eq_cleanup(dev);
}

static int mlx5_load_one(struct mlx5_core_dev *dev, struct mlx5_priv *priv,
			 bool boot)
{
	struct pci_dev *pdev = dev->pdev;
	int err;

	mutex_lock(&dev->intf_state_mutex);
	if (test_bit(MLX5_INTERFACE_STATE_UP, &dev->intf_state)) {
		dev_warn(&dev->pdev->dev, "%s: interface is up, NOP\n",
			 __func__);
		goto out;
	}

	dev_info(&pdev->dev, "firmware version: %d.%d.%d\n", fw_rev_maj(dev),
		 fw_rev_min(dev), fw_rev_sub(dev));

	/* on load removing any previous indication of internal error, device is
	 * up
	 */
	dev->state = MLX5_DEVICE_STATE_UP;

	err = mlx5_cmd_init(dev);
	if (err) {
		dev_err(&pdev->dev, "Failed initializing command interface, aborting\n");
		goto out_err;
	}

	err = wait_fw_init(dev, FW_INIT_TIMEOUT_MILI);
	if (err) {
		dev_err(&dev->pdev->dev, "Firmware over %d MS in initializing state, aborting\n",
			FW_INIT_TIMEOUT_MILI);
		goto out_err;
	}

	err = mlx5_core_enable_hca(dev, 0);
	if (err) {
		dev_err(&pdev->dev, "enable hca failed\n");
		goto err_cmd_cleanup;
	}

	err = mlx5_core_set_issi(dev);
	if (err) {
		dev_err(&pdev->dev, "failed to set issi\n");
		goto err_disable_hca;
	}

	err = mlx5_satisfy_startup_pages(dev, 1);
	if (err) {
		dev_err(&pdev->dev, "failed to allocate boot pages\n");
		goto err_disable_hca;
	}

	err = set_hca_ctrl(dev);
	if (err) {
		dev_err(&pdev->dev, "set_hca_ctrl failed\n");
		goto reclaim_boot_pages;
	}

	err = handle_hca_cap(dev);
	if (err) {
		dev_err(&pdev->dev, "handle_hca_cap failed\n");
		goto reclaim_boot_pages;
	}

	err = handle_hca_cap_atomic(dev);
	if (err) {
		dev_err(&pdev->dev, "handle_hca_cap_atomic failed\n");
		goto reclaim_boot_pages;
	}

	err = mlx5_satisfy_startup_pages(dev, 0);
	if (err) {
		dev_err(&pdev->dev, "failed to allocate init pages\n");
		goto reclaim_boot_pages;
	}

	err = mlx5_pagealloc_start(dev);
	if (err) {
		dev_err(&pdev->dev, "mlx5_pagealloc_start failed\n");
		goto reclaim_boot_pages;
	}

	err = mlx5_cmd_init_hca(dev);
	if (err) {
		dev_err(&pdev->dev, "init hca failed\n");
		goto err_pagealloc_stop;
	}

	mlx5_set_driver_version(dev);

	mlx5_start_health_poll(dev);

	err = mlx5_query_hca_caps(dev);
	if (err) {
		dev_err(&pdev->dev, "query hca failed\n");
		goto err_stop_poll;
	}

	if (boot && mlx5_init_once(dev, priv)) {
		dev_err(&pdev->dev, "sw objs init failed\n");
		goto err_stop_poll;
	}

	err = mlx5_enable_msix(dev);
	if (err) {
		dev_err(&pdev->dev, "enable msix failed\n");
		goto err_cleanup_once;
	}

	err = mlx5_alloc_uuars(dev, &priv->uuari);
	if (err) {
		dev_err(&pdev->dev, "Failed allocating uar, aborting\n");
		goto err_disable_msix;
	}

	err = mlx5_start_eqs(dev);
	if (err) {
		dev_err(&pdev->dev, "Failed to start pages and async EQs\n");
		goto err_free_uar;
	}

	err = alloc_comp_eqs(dev);
	if (err) {
		dev_err(&pdev->dev, "Failed to alloc completion EQs\n");
		goto err_stop_eqs;
	}

	err = mlx5_irq_set_affinity_hints(dev);
	if (err) {
		dev_err(&pdev->dev, "Failed to alloc affinity hint cpumask\n");
		goto err_affinity_hints;
	}

	err = mlx5_init_fs(dev);
	if (err) {
		dev_err(&pdev->dev, "Failed to init flow steering\n");
		goto err_fs;
	}

#ifdef CONFIG_MLX5_CORE_EN
	mlx5_eswitch_attach(dev->priv.eswitch);
#endif

	err = mlx5_sriov_attach(dev);
	if (err) {
		dev_err(&pdev->dev, "sriov init failed %d\n", err);
		goto err_sriov;
	}

	if (mlx5_device_registered(dev)) {
		mlx5_attach_device(dev);
	} else {
		err = mlx5_register_device(dev);
		if (err) {
			dev_err(&pdev->dev, "mlx5_register_device failed %d\n", err);
			goto err_reg_dev;
		}
	}

	clear_bit(MLX5_INTERFACE_STATE_DOWN, &dev->intf_state);
	set_bit(MLX5_INTERFACE_STATE_UP, &dev->intf_state);
out:
	mutex_unlock(&dev->intf_state_mutex);

	return 0;

err_reg_dev:
	mlx5_sriov_detach(dev);

err_sriov:
#ifdef CONFIG_MLX5_CORE_EN
	mlx5_eswitch_detach(dev->priv.eswitch);
#endif
	mlx5_cleanup_fs(dev);

err_fs:
	mlx5_irq_clear_affinity_hints(dev);

err_affinity_hints:
	free_comp_eqs(dev);

err_stop_eqs:
	mlx5_stop_eqs(dev);

err_free_uar:
	mlx5_free_uuars(dev, &priv->uuari);

err_disable_msix:
	mlx5_disable_msix(dev);

err_cleanup_once:
	if (boot)
		mlx5_cleanup_once(dev);

err_stop_poll:
	mlx5_stop_health_poll(dev);
	if (mlx5_cmd_teardown_hca(dev)) {
		dev_err(&dev->pdev->dev, "tear_down_hca failed, skip cleanup\n");
		goto out_err;
	}

err_pagealloc_stop:
	mlx5_pagealloc_stop(dev);

reclaim_boot_pages:
	mlx5_reclaim_startup_pages(dev);

err_disable_hca:
	mlx5_core_disable_hca(dev, 0);

err_cmd_cleanup:
	mlx5_cmd_cleanup(dev);

out_err:
	dev->state = MLX5_DEVICE_STATE_INTERNAL_ERROR;
	mutex_unlock(&dev->intf_state_mutex);

	return err;
}

static int mlx5_unload_one(struct mlx5_core_dev *dev, struct mlx5_priv *priv,
			   bool cleanup)
{
	int err = 0;

	if (cleanup)
		mlx5_drain_health_wq(dev);

	mutex_lock(&dev->intf_state_mutex);
	if (test_bit(MLX5_INTERFACE_STATE_DOWN, &dev->intf_state)) {
		dev_warn(&dev->pdev->dev, "%s: interface is down, NOP\n",
			 __func__);
		if (cleanup)
			mlx5_cleanup_once(dev);
		goto out;
	}

	if (mlx5_device_registered(dev))
		mlx5_detach_device(dev);

	mlx5_sriov_detach(dev);
#ifdef CONFIG_MLX5_CORE_EN
	mlx5_eswitch_detach(dev->priv.eswitch);
#endif
	mlx5_cleanup_fs(dev);
	mlx5_irq_clear_affinity_hints(dev);
	free_comp_eqs(dev);
	mlx5_stop_eqs(dev);
	mlx5_free_uuars(dev, &priv->uuari);
	mlx5_disable_msix(dev);
	if (cleanup)
		mlx5_cleanup_once(dev);
	mlx5_stop_health_poll(dev);
	err = mlx5_cmd_teardown_hca(dev);
	if (err) {
		dev_err(&dev->pdev->dev, "tear_down_hca failed, skip cleanup\n");
		goto out;
	}
	mlx5_pagealloc_stop(dev);
	mlx5_reclaim_startup_pages(dev);
	mlx5_core_disable_hca(dev, 0);
	mlx5_cmd_cleanup(dev);

out:
	clear_bit(MLX5_INTERFACE_STATE_UP, &dev->intf_state);
	set_bit(MLX5_INTERFACE_STATE_DOWN, &dev->intf_state);
	mutex_unlock(&dev->intf_state_mutex);
	return err;
}

struct mlx5_core_event_handler {
	void (*event)(struct mlx5_core_dev *dev,
		      enum mlx5_dev_event event,
		      void *data);
};

static const struct devlink_ops mlx5_devlink_ops = {
#ifdef CONFIG_MLX5_CORE_EN
	.eswitch_mode_set = mlx5_devlink_eswitch_mode_set,
	.eswitch_mode_get = mlx5_devlink_eswitch_mode_get,
	.eswitch_inline_mode_set = mlx5_devlink_eswitch_inline_mode_set,
	.eswitch_inline_mode_get = mlx5_devlink_eswitch_inline_mode_get,
#endif
};

#define MLX5_IB_MOD "mlx5_ib"
static int init_one(struct pci_dev *pdev,
		    const struct pci_device_id *id)
{
	struct mlx5_core_dev *dev;
	struct devlink *devlink;
	struct mlx5_priv *priv;
	int err;

	devlink = devlink_alloc(&mlx5_devlink_ops, sizeof(*dev));
	if (!devlink) {
		dev_err(&pdev->dev, "kzalloc failed\n");
		return -ENOMEM;
	}

	dev = devlink_priv(devlink);
	priv = &dev->priv;
	priv->pci_dev_data = id->driver_data;

	pci_set_drvdata(pdev, dev);

	dev->pdev = pdev;
	dev->event = mlx5_core_event;
	dev->profile = &profile[prof_sel];

	INIT_LIST_HEAD(&priv->ctx_list);
	spin_lock_init(&priv->ctx_lock);
	mutex_init(&dev->pci_status_mutex);
	mutex_init(&dev->intf_state_mutex);
	err = mlx5_pci_init(dev, priv);
	if (err) {
		dev_err(&pdev->dev, "mlx5_pci_init failed with error code %d\n", err);
		goto clean_dev;
	}

	err = mlx5_health_init(dev);
	if (err) {
		dev_err(&pdev->dev, "mlx5_health_init failed with error code %d\n", err);
		goto close_pci;
	}

	mlx5_pagealloc_init(dev);

	err = mlx5_load_one(dev, priv, true);
	if (err) {
		dev_err(&pdev->dev, "mlx5_load_one failed with error code %d\n", err);
		goto clean_health;
	}

	err = request_module_nowait(MLX5_IB_MOD);
	if (err)
		pr_info("failed request module on %s\n", MLX5_IB_MOD);

	err = devlink_register(devlink, &pdev->dev);
	if (err)
		goto clean_load;

	return 0;

clean_load:
	mlx5_unload_one(dev, priv, true);
clean_health:
	mlx5_pagealloc_cleanup(dev);
	mlx5_health_cleanup(dev);
close_pci:
	mlx5_pci_close(dev, priv);
clean_dev:
	pci_set_drvdata(pdev, NULL);
	devlink_free(devlink);

	return err;
}

static void remove_one(struct pci_dev *pdev)
{
	struct mlx5_core_dev *dev  = pci_get_drvdata(pdev);
	struct devlink *devlink = priv_to_devlink(dev);
	struct mlx5_priv *priv = &dev->priv;

	devlink_unregister(devlink);
	mlx5_unregister_device(dev);

	if (mlx5_unload_one(dev, priv, true)) {
		dev_err(&dev->pdev->dev, "mlx5_unload_one failed\n");
		mlx5_health_cleanup(dev);
		return;
	}

	mlx5_pagealloc_cleanup(dev);
	mlx5_health_cleanup(dev);
	mlx5_pci_close(dev, priv);
	pci_set_drvdata(pdev, NULL);
	devlink_free(devlink);
}

static pci_ers_result_t mlx5_pci_err_detected(struct pci_dev *pdev,
					      pci_channel_state_t state)
{
	struct mlx5_core_dev *dev = pci_get_drvdata(pdev);
	struct mlx5_priv *priv = &dev->priv;

	dev_info(&pdev->dev, "%s was called\n", __func__);

	mlx5_enter_error_state(dev);
	mlx5_unload_one(dev, priv, false);
<<<<<<< HEAD
	/* In case of kernel call save the pci state and drain health wq */
=======
	/* In case of kernel call save the pci state and drain the health wq */
>>>>>>> c470abd4
	if (state) {
		pci_save_state(pdev);
		mlx5_drain_health_wq(dev);
		mlx5_pci_disable_device(dev);
	}

	return state == pci_channel_io_perm_failure ?
		PCI_ERS_RESULT_DISCONNECT : PCI_ERS_RESULT_NEED_RESET;
}

/* wait for the device to show vital signs by waiting
 * for the health counter to start counting.
 */
static int wait_vital(struct pci_dev *pdev)
{
	struct mlx5_core_dev *dev = pci_get_drvdata(pdev);
	struct mlx5_core_health *health = &dev->priv.health;
	const int niter = 100;
	u32 last_count = 0;
	u32 count;
	int i;

	for (i = 0; i < niter; i++) {
		count = ioread32be(health->health_counter);
		if (count && count != 0xffffffff) {
			if (last_count && last_count != count) {
				dev_info(&pdev->dev, "Counter value 0x%x after %d iterations\n", count, i);
				return 0;
			}
			last_count = count;
		}
		msleep(50);
	}

	return -ETIMEDOUT;
}

static pci_ers_result_t mlx5_pci_slot_reset(struct pci_dev *pdev)
{
	struct mlx5_core_dev *dev = pci_get_drvdata(pdev);
	int err;

	dev_info(&pdev->dev, "%s was called\n", __func__);

	err = mlx5_pci_enable_device(dev);
	if (err) {
		dev_err(&pdev->dev, "%s: mlx5_pci_enable_device failed with error code: %d\n"
			, __func__, err);
		return PCI_ERS_RESULT_DISCONNECT;
	}

	pci_set_master(pdev);
	pci_restore_state(pdev);

	if (wait_vital(pdev)) {
		dev_err(&pdev->dev, "%s: wait_vital timed out\n", __func__);
		return PCI_ERS_RESULT_DISCONNECT;
	}

	return PCI_ERS_RESULT_RECOVERED;
}

static void mlx5_pci_resume(struct pci_dev *pdev)
{
	struct mlx5_core_dev *dev = pci_get_drvdata(pdev);
	struct mlx5_priv *priv = &dev->priv;
	int err;

	dev_info(&pdev->dev, "%s was called\n", __func__);

	err = mlx5_load_one(dev, priv, false);
	if (err)
		dev_err(&pdev->dev, "%s: mlx5_load_one failed with error code: %d\n"
			, __func__, err);
	else
		dev_info(&pdev->dev, "%s: device recovered\n", __func__);
}

static const struct pci_error_handlers mlx5_err_handler = {
	.error_detected = mlx5_pci_err_detected,
	.slot_reset	= mlx5_pci_slot_reset,
	.resume		= mlx5_pci_resume
};

static void shutdown(struct pci_dev *pdev)
{
	struct mlx5_core_dev *dev  = pci_get_drvdata(pdev);
	struct mlx5_priv *priv = &dev->priv;

	dev_info(&pdev->dev, "Shutdown was called\n");
	/* Notify mlx5 clients that the kernel is being shut down */
	set_bit(MLX5_INTERFACE_STATE_SHUTDOWN, &dev->intf_state);
	mlx5_unload_one(dev, priv, false);
	mlx5_pci_disable_device(dev);
}

static const struct pci_device_id mlx5_core_pci_table[] = {
	{ PCI_VDEVICE(MELLANOX, 0x1011) },			/* Connect-IB */
	{ PCI_VDEVICE(MELLANOX, 0x1012), MLX5_PCI_DEV_IS_VF},	/* Connect-IB VF */
	{ PCI_VDEVICE(MELLANOX, 0x1013) },			/* ConnectX-4 */
	{ PCI_VDEVICE(MELLANOX, 0x1014), MLX5_PCI_DEV_IS_VF},	/* ConnectX-4 VF */
	{ PCI_VDEVICE(MELLANOX, 0x1015) },			/* ConnectX-4LX */
	{ PCI_VDEVICE(MELLANOX, 0x1016), MLX5_PCI_DEV_IS_VF},	/* ConnectX-4LX VF */
	{ PCI_VDEVICE(MELLANOX, 0x1017) },			/* ConnectX-5, PCIe 3.0 */
	{ PCI_VDEVICE(MELLANOX, 0x1018), MLX5_PCI_DEV_IS_VF},	/* ConnectX-5 VF */
	{ PCI_VDEVICE(MELLANOX, 0x1019) },			/* ConnectX-5, PCIe 4.0 */
	{ PCI_VDEVICE(MELLANOX, 0x101a), MLX5_PCI_DEV_IS_VF},	/* ConnectX-5, PCIe 4.0 VF */
	{ 0, }
};

MODULE_DEVICE_TABLE(pci, mlx5_core_pci_table);

void mlx5_disable_device(struct mlx5_core_dev *dev)
{
	mlx5_pci_err_detected(dev->pdev, 0);
}

void mlx5_recover_device(struct mlx5_core_dev *dev)
{
	mlx5_pci_disable_device(dev);
	if (mlx5_pci_slot_reset(dev->pdev) == PCI_ERS_RESULT_RECOVERED)
		mlx5_pci_resume(dev->pdev);
}

static struct pci_driver mlx5_core_driver = {
	.name           = DRIVER_NAME,
	.id_table       = mlx5_core_pci_table,
	.probe          = init_one,
	.remove         = remove_one,
	.shutdown	= shutdown,
	.err_handler	= &mlx5_err_handler,
	.sriov_configure   = mlx5_core_sriov_configure,
};

static void mlx5_core_verify_params(void)
{
	if (prof_sel >= ARRAY_SIZE(profile)) {
		pr_warn("mlx5_core: WARNING: Invalid module parameter prof_sel %d, valid range 0-%zu, changing back to default(%d)\n",
			prof_sel,
			ARRAY_SIZE(profile) - 1,
			MLX5_DEFAULT_PROF);
		prof_sel = MLX5_DEFAULT_PROF;
	}
}

static int __init init(void)
{
	int err;

	mlx5_core_verify_params();
	mlx5_register_debugfs();

	err = pci_register_driver(&mlx5_core_driver);
	if (err)
		goto err_debug;

#ifdef CONFIG_MLX5_CORE_EN
	mlx5e_init();
#endif

	return 0;

err_debug:
	mlx5_unregister_debugfs();
	return err;
}

static void __exit cleanup(void)
{
#ifdef CONFIG_MLX5_CORE_EN
	mlx5e_cleanup();
#endif
	pci_unregister_driver(&mlx5_core_driver);
	mlx5_unregister_debugfs();
}

module_init(init);
module_exit(cleanup);<|MERGE_RESOLUTION|>--- conflicted
+++ resolved
@@ -1360,11 +1360,7 @@
 
 	mlx5_enter_error_state(dev);
 	mlx5_unload_one(dev, priv, false);
-<<<<<<< HEAD
-	/* In case of kernel call save the pci state and drain health wq */
-=======
 	/* In case of kernel call save the pci state and drain the health wq */
->>>>>>> c470abd4
 	if (state) {
 		pci_save_state(pdev);
 		mlx5_drain_health_wq(dev);
