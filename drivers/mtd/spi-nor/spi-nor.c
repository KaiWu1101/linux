--- conflicted
+++ resolved
@@ -195,7 +195,7 @@
 	nor->cmd_buf[0] = val & 0xff;
 	nor->cmd_buf[1] = (val >> 8);
 
-	return nor->write_reg(nor, SPINOR_OP_WRSR, nor->cmd_buf, 2, 0);
+	return nor->write_reg(nor, SPINOR_OP_WRSR, nor->cmd_buf, 2);
 }
 
 /*
@@ -355,21 +355,22 @@
 	u8 code;
 	u8 ear;
 	int ret;
+	struct mtd_info *mtd = &nor->mtd;
 
 	/* Wait until finished previous write command. */
 	if (spi_nor_wait_till_ready(nor))
 		return 1;
 
-	if (nor->mtd->size <= (0x1000000) << nor->shift)
+	if (mtd->size <= (0x1000000) << nor->shift)
 		return 0;
 
-	addr = addr % (u32) nor->mtd->size;
+	addr = addr % (u32) mtd->size;
 	ear = addr >> 24;
 
 	if ((!nor->isstacked) && (ear == nor->curbank))
 		return 0;
 
-	if (nor->isstacked && (nor->mtd->size <= 0x2000000))
+	if (nor->isstacked && (mtd->size <= 0x2000000))
 		return 0;
 
 	if (nor->jedec_id == CFI_MFR_AMD)
@@ -380,7 +381,7 @@
 	}
 	nor->cmd_buf[0] = ear;
 
-	ret = nor->write_reg(nor, code, nor->cmd_buf, 1, 0);
+	ret = nor->write_reg(nor, code, nor->cmd_buf, 1);
 	if (ret < 0)
 		return ret;
 
@@ -396,10 +397,10 @@
  */
 static int erase_chip(struct spi_nor *nor)
 {
-<<<<<<< HEAD
 	int ret;
-
-	dev_dbg(nor->dev, " %lldKiB\n", (long long)(nor->mtd->size >> 10));
+	struct mtd_info *mtd = &nor->mtd;
+
+	dev_dbg(nor->dev, " %lldKiB\n", (long long)(mtd->size >> 10));
 
 	/* Wait until finished previous write command. */
 	ret = spi_nor_wait_till_ready(nor);
@@ -412,7 +413,7 @@
 	/* Send write enable, then erase commands. */
 	write_enable(nor);
 
-	ret = nor->write_reg(nor, SPINOR_OP_CHIP_ERASE, NULL, 0, 0);
+	ret = nor->write_reg(nor, SPINOR_OP_CHIP_ERASE, NULL, 0);
 	if (ret)
 		return ret;
 
@@ -427,15 +428,10 @@
 		/* Send write enable, then erase commands. */
 		write_enable(nor);
 
-		ret = nor->write_reg(nor, SPINOR_OP_CHIP_ERASE, NULL, 0, 0);
+		ret = nor->write_reg(nor, SPINOR_OP_CHIP_ERASE, NULL, 0);
 	}
 
 	return ret;
-=======
-	dev_dbg(nor->dev, " %lldKiB\n", (long long)(nor->mtd.size >> 10));
-
-	return nor->write_reg(nor, SPINOR_OP_CHIP_ERASE, NULL, 0);
->>>>>>> afd2ff9b
 }
 
 static int spi_nor_lock_and_prep(struct spi_nor *nor, enum spi_nor_ops ops)
@@ -585,7 +581,6 @@
 	return ret;
 }
 
-<<<<<<< HEAD
 static inline uint16_t min_lockable_sectors(struct spi_nor *nor,
 					    uint16_t n_sectors)
 {
@@ -608,18 +603,19 @@
 	u16 n_sectors;
 	u32 sector_size;
 	uint64_t mtd_size;
+	struct mtd_info *mtd = &nor->mtd;
 
 	n_sectors = nor->n_sectors;
 	sector_size = nor->sector_size;
-	mtd_size = nor->mtd->size;
+	mtd_size = mtd->size;
 
 	if (nor->isparallel) {
 		sector_size = (nor->sector_size >> 1);
-		mtd_size = (nor->mtd->size >> 1);
+		mtd_size = (mtd->size >> 1);
 	}
 	if (nor->isstacked) {
 		n_sectors = (nor->n_sectors >> 1);
-		mtd_size = (nor->mtd->size >> 1);
+		mtd_size = (mtd->size >> 1);
 	}
 
 	return mtd_size - (1<<(lock_bits-1)) *
@@ -692,7 +688,10 @@
 	ret = (((status) & SR_BP_BIT_MASK) >> SR_BP_BIT_OFFSET);
 	if (nor->jedec_id == 0x20)
 		ret |= ((status & SR_BP3) >> (SR_BP_BIT_OFFSET + 1));
-=======
+
+	return ret;
+}
+
 static void stm_get_locked_range(struct spi_nor *nor, u8 sr, loff_t *ofs,
 				 uint64_t *len)
 {
@@ -789,55 +788,11 @@
 	/* Only modify protection if it will not unlock other areas */
 	if ((status_new & mask) <= (status_old & mask))
 		return -EINVAL;
->>>>>>> afd2ff9b
 
 	write_enable(nor);
 	return write_sr(nor, status_new);
 }
 
-<<<<<<< HEAD
-static int spi_nor_lock(struct mtd_info *mtd, loff_t ofs, uint64_t len)
-{
-	struct spi_nor *nor = mtd_to_spi_nor(mtd);
-	uint32_t offset = ofs;
-	uint8_t status;
-	uint8_t lock_bits;
-	int ret = 0;
-
-	ret = spi_nor_lock_and_prep(nor, SPI_NOR_OPS_LOCK);
-	if (ret)
-		return ret;
-
-	if (nor->isparallel == 1)
-		offset /= 2;
-
-	if (nor->isstacked == 1) {
-		if (offset >= (nor->mtd->size / 2)) {
-			offset = offset - (nor->mtd->size / 2);
-			nor->spi->master->flags |= SPI_MASTER_U_PAGE;
-		} else
-			nor->spi->master->flags &= ~SPI_MASTER_U_PAGE;
-	}
-
-	/* Wait until finished previous command */
-	ret = spi_nor_wait_till_ready(nor);
-	if (ret)
-		goto err;
-
-	status = read_sr(nor);
-
-	lock_bits = min_protected_area_including_offset(nor, offset);
-
-	/* Only modify protection if it will not unlock other areas */
-	if (lock_bits > bp_bits_from_sr(nor, status))
-		ret = write_sr_modify_protection(nor, status, lock_bits);
-	else
-		dev_err(nor->dev, "trying to unlock already locked area\n");
-
-err:
-	spi_nor_unlock_and_unprep(nor, SPI_NOR_OPS_LOCK);
-	return ret;
-=======
 /*
  * Unlock a region of the flash. See stm_lock() for more info
  *
@@ -902,10 +857,9 @@
 		return status;
 
 	return stm_is_locked_sr(nor, ofs, len, status);
->>>>>>> afd2ff9b
-}
-
-static int spi_nor_unlock(struct mtd_info *mtd, loff_t ofs, uint64_t len)
+}
+
+static int spi_nor_lock(struct mtd_info *mtd, loff_t ofs, uint64_t len)
 {
 	struct spi_nor *nor = mtd_to_spi_nor(mtd);
 	uint32_t offset = ofs;
@@ -913,6 +867,49 @@
 	uint8_t lock_bits;
 	int ret = 0;
 
+	ret = spi_nor_lock_and_prep(nor, SPI_NOR_OPS_LOCK);
+	if (ret)
+		return ret;
+
+	if (nor->isparallel == 1)
+		offset /= 2;
+
+	if (nor->isstacked == 1) {
+		if (offset >= (mtd->size / 2)) {
+			offset = offset - (mtd->size / 2);
+			nor->spi->master->flags |= SPI_MASTER_U_PAGE;
+		} else
+			nor->spi->master->flags &= ~SPI_MASTER_U_PAGE;
+	}
+
+	/* Wait until finished previous command */
+	ret = spi_nor_wait_till_ready(nor);
+	if (ret)
+		goto err;
+
+	status = read_sr(nor);
+
+	lock_bits = min_protected_area_including_offset(nor, offset);
+
+	/* Only modify protection if it will not unlock other areas */
+	if (lock_bits > bp_bits_from_sr(nor, status))
+		ret = write_sr_modify_protection(nor, status, lock_bits);
+	else
+		dev_err(nor->dev, "trying to unlock already locked area\n");
+
+err:
+	spi_nor_unlock_and_unprep(nor, SPI_NOR_OPS_LOCK);
+	return ret;
+}
+
+static int spi_nor_unlock(struct mtd_info *mtd, loff_t ofs, uint64_t len)
+{
+	struct spi_nor *nor = mtd_to_spi_nor(mtd);
+	uint32_t offset = ofs;
+	uint8_t status;
+	uint8_t lock_bits;
+	int ret = 0;
+
 	ret = spi_nor_lock_and_prep(nor, SPI_NOR_OPS_UNLOCK);
 	if (ret)
 		return ret;
@@ -921,8 +918,8 @@
 		offset /= 2;
 
 	if (nor->isstacked == 1) {
-		if (offset >= (nor->mtd->size / 2)) {
-			offset = offset - (nor->mtd->size / 2);
+		if (offset >= (mtd->size / 2)) {
+			offset = offset - (mtd->size / 2);
 			nor->spi->master->flags |= SPI_MASTER_U_PAGE;
 		} else
 			nor->spi->master->flags &= ~SPI_MASTER_U_PAGE;
@@ -976,21 +973,6 @@
 
 err:
 	spi_nor_unlock_and_unprep(nor, SPI_NOR_OPS_UNLOCK);
-	return ret;
-}
-
-static int spi_nor_is_locked(struct mtd_info *mtd, loff_t ofs, uint64_t len)
-{
-	struct spi_nor *nor = mtd_to_spi_nor(mtd);
-	int ret;
-
-	ret = spi_nor_lock_and_prep(nor, SPI_NOR_OPS_UNLOCK);
-	if (ret)
-		return ret;
-
-	ret = nor->flash_is_locked(nor, ofs, len);
-
-	spi_nor_unlock_and_unprep(nor, SPI_NOR_OPS_LOCK);
 	return ret;
 }
 
@@ -1285,7 +1267,7 @@
 	u32 addr = from;
 	u32 offset = from;
 	u32 read_len = 0;
-	u32 actual_len = 0;
+	size_t actual_len = 0;
 	u32 read_count = 0;
 	u32 rem_bank_len = 0;
 	u8 bank = 0;
@@ -1313,8 +1295,8 @@
 			offset /= 2;
 		if (nor->isstacked == 1) {
 			stack_shift = 1;
-			if (offset >= (nor->mtd->size / 2)) {
-				offset = offset - (nor->mtd->size / 2);
+			if (offset >= (mtd->size / 2)) {
+				offset = offset - (mtd->size / 2);
 				nor->spi->master->flags |= SPI_MASTER_U_PAGE;
 			} else {
 				nor->spi->master->flags &= ~SPI_MASTER_U_PAGE;
@@ -1322,7 +1304,7 @@
 		}
 		/* Die cross over issue is not handled */
 		if (nor->addr_width == 4) {
-			rem_bank_len = (nor->mtd->size >> stack_shift) -
+			rem_bank_len = (mtd->size >> stack_shift) -
 					(offset << nor->shift);
 		}
 		if (nor->addr_width == 3)
@@ -1428,7 +1410,7 @@
  * it is within the physical boundaries.
  */
 static int spi_nor_write(struct mtd_info *mtd, loff_t to, size_t len,
-			 size_t *retlen, const u_char *buf)
+	size_t *retlen, const u_char *buf)
 {
 	struct spi_nor *nor = mtd_to_spi_nor(mtd);
 	u32 page_offset, page_size, i;
@@ -1478,7 +1460,7 @@
 	u32 addr = to;
 	u32 offset = to;
 	u32 write_len = 0;
-	u32 actual_len = 0;
+	size_t actual_len = 0;
 	u32 write_count = 0;
 	u32 rem_bank_len = 0;
 	u8 bank = 0;
@@ -1506,8 +1488,8 @@
 
 		if (nor->isstacked == 1) {
 			stack_shift = 1;
-			if (offset >= (nor->mtd->size / 2)) {
-				offset = offset - (nor->mtd->size / 2);
+			if (offset >= (mtd->size / 2)) {
+				offset = offset - (mtd->size / 2);
 				nor->spi->master->flags |= SPI_MASTER_U_PAGE;
 			} else {
 				nor->spi->master->flags &= ~SPI_MASTER_U_PAGE;
@@ -1515,7 +1497,7 @@
 		}
 		/* Die cross over issue is not handled */
 		if (nor->addr_width == 4)
-			rem_bank_len = (nor->mtd->size >> stack_shift) - offset;
+			rem_bank_len = (mtd->size >> stack_shift) - offset;
 		if (nor->addr_width == 3)
 			write_ear(nor, (offset >> nor->shift));
 		if (len < rem_bank_len)
@@ -1563,25 +1545,7 @@
 	return 0;
 }
 
-<<<<<<< HEAD
-static int __maybe_unused spansion_quad_enable(struct spi_nor *nor)
-=======
-/*
- * Write status Register and configuration register with 2 bytes
- * The first byte will be written to the status register, while the
- * second byte will be written to the configuration register.
- * Return negative if error occured.
- */
-static int write_sr_cr(struct spi_nor *nor, u16 val)
-{
-	nor->cmd_buf[0] = val & 0xff;
-	nor->cmd_buf[1] = (val >> 8);
-
-	return nor->write_reg(nor, SPINOR_OP_WRSR, nor->cmd_buf, 2);
-}
-
 static int spansion_quad_enable(struct spi_nor *nor)
->>>>>>> afd2ff9b
 {
 	int ret;
 	int quad_en = CR_QUAD_EN_SPAN << 8;
@@ -1665,34 +1629,26 @@
 	int status;
 
 	switch (JEDEC_MFR(info)) {
-<<<<<<< HEAD
 	case CFI_MFR_ISSI:
-	case CFI_MFR_MACRONIX:
-=======
 	case SNOR_MFR_MACRONIX:
->>>>>>> afd2ff9b
 		status = macronix_quad_enable(nor);
 		if (status) {
 			dev_err(nor->dev, "Macronix quad-read not enabled\n");
 			return -EINVAL;
 		}
 		return status;
-<<<<<<< HEAD
-	case CFI_MFR_ST:
+	case SNOR_MFR_MICRON:
 		if (!(nor->spi->mode & SPI_TX_QUAD)) {
 			dev_info(nor->dev, "Controller not in SPI_TX_QUAD mode, just use extended SPI mode\n");
 			return 0;
 		}
-=======
-	case SNOR_MFR_MICRON:
->>>>>>> afd2ff9b
 		status = micron_quad_enable(nor);
 		if (status) {
 			dev_err(nor->dev, "Micron quad-read not enabled\n");
 			return -EINVAL;
 		}
 		return status;
-	case CFI_MFR_AMD:
+	case SNOR_MFR_SPANSION:
 		status = spansion_quad_enable(nor);
 		if (status) {
 			dev_err(nor->dev, "Spansion quad-read not enabled\n");
@@ -1719,15 +1675,10 @@
 {
 	struct flash_info *info = NULL;
 	struct device *dev = nor->dev;
-<<<<<<< HEAD
-	struct mtd_info *mtd = nor->mtd;
-	struct device_node *np = dev->of_node;
+	struct mtd_info *mtd = &nor->mtd;
+	struct device_node *np = nor->flash_node;
 	struct device_node *np_spi;
 	uint64_t actual_size;
-=======
-	struct mtd_info *mtd = &nor->mtd;
-	struct device_node *np = nor->flash_node;
->>>>>>> afd2ff9b
 	int ret;
 	int i;
 
@@ -1783,7 +1734,7 @@
 		if (info->flags & SST_GLOBAL_PROT_UNLK) {
 			write_enable(nor);
 			/* Unlock global write protection bits */
-			nor->write_reg(nor, GLOBAL_BLKPROT_UNLK, NULL, 0, 0);
+			nor->write_reg(nor, GLOBAL_BLKPROT_UNLK, NULL, 0);
 		}
 	}
 
@@ -1798,7 +1749,6 @@
 	mtd->_read = spi_nor_read_ext;
 	actual_size = mtd->size;
 
-<<<<<<< HEAD
 	{
 #ifdef CONFIG_OF
 		u32 is_dual;
@@ -1867,18 +1817,9 @@
 
 	nor->n_sectors = info->n_sectors;
 	nor->sector_size = info->sector_size;
-	/* nor protection support for STmicro chips */
+
+	/* NOR protection support for STmicro/Micron chips and similar */
 	if (info->flags & SPI_NOR_FLASH_LOCK) {
-=======
-	/* NOR protection support for STmicro/Micron chips and similar */
-	if (JEDEC_MFR(info) == SNOR_MFR_MICRON) {
-		nor->flash_lock = stm_lock;
-		nor->flash_unlock = stm_unlock;
-		nor->flash_is_locked = stm_is_locked;
-	}
-
-	if (nor->flash_lock && nor->flash_unlock && nor->flash_is_locked) {
->>>>>>> afd2ff9b
 		mtd->_lock = spi_nor_lock;
 		mtd->_unlock = spi_nor_unlock;
 		mtd->_is_locked = spi_nor_is_locked;
@@ -2071,8 +2012,10 @@
 
 void spi_nor_shutdown(struct spi_nor *nor)
 {
+	struct mtd_info *mtd = &nor->mtd;
+
 	if (nor->addr_width == 3 &&
-		(nor->mtd->size >> nor->shift) > 0x1000000)
+		(mtd->size >> nor->shift) > 0x1000000)
 		write_ear(nor, 0);
 }
 EXPORT_SYMBOL_GPL(spi_nor_shutdown);
