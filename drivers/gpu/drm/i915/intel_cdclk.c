/*
 * Copyright © 2006-2017 Intel Corporation
 *
 * Permission is hereby granted, free of charge, to any person obtaining a
 * copy of this software and associated documentation files (the "Software"),
 * to deal in the Software without restriction, including without limitation
 * the rights to use, copy, modify, merge, publish, distribute, sublicense,
 * and/or sell copies of the Software, and to permit persons to whom the
 * Software is furnished to do so, subject to the following conditions:
 *
 * The above copyright notice and this permission notice (including the next
 * paragraph) shall be included in all copies or substantial portions of the
 * Software.
 *
 * THE SOFTWARE IS PROVIDED "AS IS", WITHOUT WARRANTY OF ANY KIND, EXPRESS OR
 * IMPLIED, INCLUDING BUT NOT LIMITED TO THE WARRANTIES OF MERCHANTABILITY,
 * FITNESS FOR A PARTICULAR PURPOSE AND NONINFRINGEMENT.  IN NO EVENT SHALL
 * THE AUTHORS OR COPYRIGHT HOLDERS BE LIABLE FOR ANY CLAIM, DAMAGES OR OTHER
 * LIABILITY, WHETHER IN AN ACTION OF CONTRACT, TORT OR OTHERWISE, ARISING
 * FROM, OUT OF OR IN CONNECTION WITH THE SOFTWARE OR THE USE OR OTHER
 * DEALINGS IN THE SOFTWARE.
 */

#include "intel_drv.h"

/**
 * DOC: CDCLK / RAWCLK
 *
 * The display engine uses several different clocks to do its work. There
 * are two main clocks involved that aren't directly related to the actual
 * pixel clock or any symbol/bit clock of the actual output port. These
 * are the core display clock (CDCLK) and RAWCLK.
 *
 * CDCLK clocks most of the display pipe logic, and thus its frequency
 * must be high enough to support the rate at which pixels are flowing
 * through the pipes. Downscaling must also be accounted as that increases
 * the effective pixel rate.
 *
 * On several platforms the CDCLK frequency can be changed dynamically
 * to minimize power consumption for a given display configuration.
 * Typically changes to the CDCLK frequency require all the display pipes
 * to be shut down while the frequency is being changed.
 *
 * On SKL+ the DMC will toggle the CDCLK off/on during DC5/6 entry/exit.
 * DMC will not change the active CDCLK frequency however, so that part
 * will still be performed by the driver directly.
 *
 * RAWCLK is a fixed frequency clock, often used by various auxiliary
 * blocks such as AUX CH or backlight PWM. Hence the only thing we
 * really need to know about RAWCLK is its frequency so that various
 * dividers can be programmed correctly.
 */

static void fixed_133mhz_get_cdclk(struct drm_i915_private *dev_priv,
				   struct intel_cdclk_state *cdclk_state)
{
	cdclk_state->cdclk = 133333;
}

static void fixed_200mhz_get_cdclk(struct drm_i915_private *dev_priv,
				   struct intel_cdclk_state *cdclk_state)
{
	cdclk_state->cdclk = 200000;
}

static void fixed_266mhz_get_cdclk(struct drm_i915_private *dev_priv,
				   struct intel_cdclk_state *cdclk_state)
{
	cdclk_state->cdclk = 266667;
}

static void fixed_333mhz_get_cdclk(struct drm_i915_private *dev_priv,
				   struct intel_cdclk_state *cdclk_state)
{
	cdclk_state->cdclk = 333333;
}

static void fixed_400mhz_get_cdclk(struct drm_i915_private *dev_priv,
				   struct intel_cdclk_state *cdclk_state)
{
	cdclk_state->cdclk = 400000;
}

static void fixed_450mhz_get_cdclk(struct drm_i915_private *dev_priv,
				   struct intel_cdclk_state *cdclk_state)
{
	cdclk_state->cdclk = 450000;
}

static void i85x_get_cdclk(struct drm_i915_private *dev_priv,
			   struct intel_cdclk_state *cdclk_state)
{
	struct pci_dev *pdev = dev_priv->drm.pdev;
	u16 hpllcc = 0;

	/*
	 * 852GM/852GMV only supports 133 MHz and the HPLLCC
	 * encoding is different :(
	 * FIXME is this the right way to detect 852GM/852GMV?
	 */
	if (pdev->revision == 0x1) {
		cdclk_state->cdclk = 133333;
		return;
	}

	pci_bus_read_config_word(pdev->bus,
				 PCI_DEVFN(0, 3), HPLLCC, &hpllcc);

	/* Assume that the hardware is in the high speed state.  This
	 * should be the default.
	 */
	switch (hpllcc & GC_CLOCK_CONTROL_MASK) {
	case GC_CLOCK_133_200:
	case GC_CLOCK_133_200_2:
	case GC_CLOCK_100_200:
		cdclk_state->cdclk = 200000;
		break;
	case GC_CLOCK_166_250:
		cdclk_state->cdclk = 250000;
		break;
	case GC_CLOCK_100_133:
		cdclk_state->cdclk = 133333;
		break;
	case GC_CLOCK_133_266:
	case GC_CLOCK_133_266_2:
	case GC_CLOCK_166_266:
		cdclk_state->cdclk = 266667;
		break;
	}
}

static void i915gm_get_cdclk(struct drm_i915_private *dev_priv,
			     struct intel_cdclk_state *cdclk_state)
{
	struct pci_dev *pdev = dev_priv->drm.pdev;
	u16 gcfgc = 0;

	pci_read_config_word(pdev, GCFGC, &gcfgc);

	if (gcfgc & GC_LOW_FREQUENCY_ENABLE) {
		cdclk_state->cdclk = 133333;
		return;
	}

	switch (gcfgc & GC_DISPLAY_CLOCK_MASK) {
	case GC_DISPLAY_CLOCK_333_320_MHZ:
		cdclk_state->cdclk = 333333;
		break;
	default:
	case GC_DISPLAY_CLOCK_190_200_MHZ:
		cdclk_state->cdclk = 190000;
		break;
	}
}

static void i945gm_get_cdclk(struct drm_i915_private *dev_priv,
			     struct intel_cdclk_state *cdclk_state)
{
	struct pci_dev *pdev = dev_priv->drm.pdev;
	u16 gcfgc = 0;

	pci_read_config_word(pdev, GCFGC, &gcfgc);

	if (gcfgc & GC_LOW_FREQUENCY_ENABLE) {
		cdclk_state->cdclk = 133333;
		return;
	}

	switch (gcfgc & GC_DISPLAY_CLOCK_MASK) {
	case GC_DISPLAY_CLOCK_333_320_MHZ:
		cdclk_state->cdclk = 320000;
		break;
	default:
	case GC_DISPLAY_CLOCK_190_200_MHZ:
		cdclk_state->cdclk = 200000;
		break;
	}
}

static unsigned int intel_hpll_vco(struct drm_i915_private *dev_priv)
{
	static const unsigned int blb_vco[8] = {
		[0] = 3200000,
		[1] = 4000000,
		[2] = 5333333,
		[3] = 4800000,
		[4] = 6400000,
	};
	static const unsigned int pnv_vco[8] = {
		[0] = 3200000,
		[1] = 4000000,
		[2] = 5333333,
		[3] = 4800000,
		[4] = 2666667,
	};
	static const unsigned int cl_vco[8] = {
		[0] = 3200000,
		[1] = 4000000,
		[2] = 5333333,
		[3] = 6400000,
		[4] = 3333333,
		[5] = 3566667,
		[6] = 4266667,
	};
	static const unsigned int elk_vco[8] = {
		[0] = 3200000,
		[1] = 4000000,
		[2] = 5333333,
		[3] = 4800000,
	};
	static const unsigned int ctg_vco[8] = {
		[0] = 3200000,
		[1] = 4000000,
		[2] = 5333333,
		[3] = 6400000,
		[4] = 2666667,
		[5] = 4266667,
	};
	const unsigned int *vco_table;
	unsigned int vco;
	uint8_t tmp = 0;

	/* FIXME other chipsets? */
	if (IS_GM45(dev_priv))
		vco_table = ctg_vco;
	else if (IS_G45(dev_priv))
		vco_table = elk_vco;
	else if (IS_I965GM(dev_priv))
		vco_table = cl_vco;
	else if (IS_PINEVIEW(dev_priv))
		vco_table = pnv_vco;
	else if (IS_G33(dev_priv))
		vco_table = blb_vco;
	else
		return 0;

	tmp = I915_READ(IS_MOBILE(dev_priv) ? HPLLVCO_MOBILE : HPLLVCO);

	vco = vco_table[tmp & 0x7];
	if (vco == 0)
		DRM_ERROR("Bad HPLL VCO (HPLLVCO=0x%02x)\n", tmp);
	else
		DRM_DEBUG_KMS("HPLL VCO %u kHz\n", vco);

	return vco;
}

static void g33_get_cdclk(struct drm_i915_private *dev_priv,
			  struct intel_cdclk_state *cdclk_state)
{
	struct pci_dev *pdev = dev_priv->drm.pdev;
	static const uint8_t div_3200[] = { 12, 10,  8,  7, 5, 16 };
	static const uint8_t div_4000[] = { 14, 12, 10,  8, 6, 20 };
	static const uint8_t div_4800[] = { 20, 14, 12, 10, 8, 24 };
	static const uint8_t div_5333[] = { 20, 16, 12, 12, 8, 28 };
	const uint8_t *div_table;
	unsigned int cdclk_sel;
	uint16_t tmp = 0;

	cdclk_state->vco = intel_hpll_vco(dev_priv);

	pci_read_config_word(pdev, GCFGC, &tmp);

	cdclk_sel = (tmp >> 4) & 0x7;

	if (cdclk_sel >= ARRAY_SIZE(div_3200))
		goto fail;

	switch (cdclk_state->vco) {
	case 3200000:
		div_table = div_3200;
		break;
	case 4000000:
		div_table = div_4000;
		break;
	case 4800000:
		div_table = div_4800;
		break;
	case 5333333:
		div_table = div_5333;
		break;
	default:
		goto fail;
	}

	cdclk_state->cdclk = DIV_ROUND_CLOSEST(cdclk_state->vco,
					       div_table[cdclk_sel]);
	return;

fail:
	DRM_ERROR("Unable to determine CDCLK. HPLL VCO=%u kHz, CFGC=0x%08x\n",
		  cdclk_state->vco, tmp);
	cdclk_state->cdclk = 190476;
}

static void pnv_get_cdclk(struct drm_i915_private *dev_priv,
			  struct intel_cdclk_state *cdclk_state)
{
	struct pci_dev *pdev = dev_priv->drm.pdev;
	u16 gcfgc = 0;

	pci_read_config_word(pdev, GCFGC, &gcfgc);

	switch (gcfgc & GC_DISPLAY_CLOCK_MASK) {
	case GC_DISPLAY_CLOCK_267_MHZ_PNV:
		cdclk_state->cdclk = 266667;
		break;
	case GC_DISPLAY_CLOCK_333_MHZ_PNV:
		cdclk_state->cdclk = 333333;
		break;
	case GC_DISPLAY_CLOCK_444_MHZ_PNV:
		cdclk_state->cdclk = 444444;
		break;
	case GC_DISPLAY_CLOCK_200_MHZ_PNV:
		cdclk_state->cdclk = 200000;
		break;
	default:
		DRM_ERROR("Unknown pnv display core clock 0x%04x\n", gcfgc);
	case GC_DISPLAY_CLOCK_133_MHZ_PNV:
		cdclk_state->cdclk = 133333;
		break;
	case GC_DISPLAY_CLOCK_167_MHZ_PNV:
		cdclk_state->cdclk = 166667;
		break;
	}
}

static void i965gm_get_cdclk(struct drm_i915_private *dev_priv,
			     struct intel_cdclk_state *cdclk_state)
{
	struct pci_dev *pdev = dev_priv->drm.pdev;
	static const uint8_t div_3200[] = { 16, 10,  8 };
	static const uint8_t div_4000[] = { 20, 12, 10 };
	static const uint8_t div_5333[] = { 24, 16, 14 };
	const uint8_t *div_table;
	unsigned int cdclk_sel;
	uint16_t tmp = 0;

	cdclk_state->vco = intel_hpll_vco(dev_priv);

	pci_read_config_word(pdev, GCFGC, &tmp);

	cdclk_sel = ((tmp >> 8) & 0x1f) - 1;

	if (cdclk_sel >= ARRAY_SIZE(div_3200))
		goto fail;

	switch (cdclk_state->vco) {
	case 3200000:
		div_table = div_3200;
		break;
	case 4000000:
		div_table = div_4000;
		break;
	case 5333333:
		div_table = div_5333;
		break;
	default:
		goto fail;
	}

	cdclk_state->cdclk = DIV_ROUND_CLOSEST(cdclk_state->vco,
					       div_table[cdclk_sel]);
	return;

fail:
	DRM_ERROR("Unable to determine CDCLK. HPLL VCO=%u kHz, CFGC=0x%04x\n",
		  cdclk_state->vco, tmp);
	cdclk_state->cdclk = 200000;
}

static void gm45_get_cdclk(struct drm_i915_private *dev_priv,
			   struct intel_cdclk_state *cdclk_state)
{
	struct pci_dev *pdev = dev_priv->drm.pdev;
	unsigned int cdclk_sel;
	uint16_t tmp = 0;

	cdclk_state->vco = intel_hpll_vco(dev_priv);

	pci_read_config_word(pdev, GCFGC, &tmp);

	cdclk_sel = (tmp >> 12) & 0x1;

	switch (cdclk_state->vco) {
	case 2666667:
	case 4000000:
	case 5333333:
		cdclk_state->cdclk = cdclk_sel ? 333333 : 222222;
		break;
	case 3200000:
		cdclk_state->cdclk = cdclk_sel ? 320000 : 228571;
		break;
	default:
		DRM_ERROR("Unable to determine CDCLK. HPLL VCO=%u, CFGC=0x%04x\n",
			  cdclk_state->vco, tmp);
		cdclk_state->cdclk = 222222;
		break;
	}
}

static void hsw_get_cdclk(struct drm_i915_private *dev_priv,
			  struct intel_cdclk_state *cdclk_state)
{
	uint32_t lcpll = I915_READ(LCPLL_CTL);
	uint32_t freq = lcpll & LCPLL_CLK_FREQ_MASK;

	if (lcpll & LCPLL_CD_SOURCE_FCLK)
		cdclk_state->cdclk = 800000;
	else if (I915_READ(FUSE_STRAP) & HSW_CDCLK_LIMIT)
		cdclk_state->cdclk = 450000;
	else if (freq == LCPLL_CLK_FREQ_450)
		cdclk_state->cdclk = 450000;
	else if (IS_HSW_ULT(dev_priv))
		cdclk_state->cdclk = 337500;
	else
		cdclk_state->cdclk = 540000;
}

static int vlv_calc_cdclk(struct drm_i915_private *dev_priv, int min_cdclk)
{
	int freq_320 = (dev_priv->hpll_freq <<  1) % 320000 != 0 ?
		333333 : 320000;

	/*
	 * We seem to get an unstable or solid color picture at 200MHz.
	 * Not sure what's wrong. For now use 200MHz only when all pipes
	 * are off.
	 */
	if (IS_VALLEYVIEW(dev_priv) && min_cdclk > freq_320)
		return 400000;
	else if (min_cdclk > 266667)
		return freq_320;
	else if (min_cdclk > 0)
		return 266667;
	else
		return 200000;
}

static u8 vlv_calc_voltage_level(struct drm_i915_private *dev_priv, int cdclk)
{
	if (IS_VALLEYVIEW(dev_priv)) {
		if (cdclk >= 320000) /* jump to highest voltage for 400MHz too */
			return 2;
		else if (cdclk >= 266667)
			return 1;
		else
			return 0;
	} else {
		/*
		 * Specs are full of misinformation, but testing on actual
		 * hardware has shown that we just need to write the desired
		 * CCK divider into the Punit register.
		 */
		return DIV_ROUND_CLOSEST(dev_priv->hpll_freq << 1, cdclk) - 1;
	}
}

static void vlv_get_cdclk(struct drm_i915_private *dev_priv,
			  struct intel_cdclk_state *cdclk_state)
{
	u32 val;

	cdclk_state->vco = vlv_get_hpll_vco(dev_priv);
	cdclk_state->cdclk = vlv_get_cck_clock(dev_priv, "cdclk",
					       CCK_DISPLAY_CLOCK_CONTROL,
					       cdclk_state->vco);

	mutex_lock(&dev_priv->pcu_lock);
	val = vlv_punit_read(dev_priv, PUNIT_REG_DSPFREQ);
	mutex_unlock(&dev_priv->pcu_lock);

	if (IS_VALLEYVIEW(dev_priv))
		cdclk_state->voltage_level = (val & DSPFREQGUAR_MASK) >>
			DSPFREQGUAR_SHIFT;
	else
		cdclk_state->voltage_level = (val & DSPFREQGUAR_MASK_CHV) >>
			DSPFREQGUAR_SHIFT_CHV;
}

static void vlv_program_pfi_credits(struct drm_i915_private *dev_priv)
{
	unsigned int credits, default_credits;

	if (IS_CHERRYVIEW(dev_priv))
		default_credits = PFI_CREDIT(12);
	else
		default_credits = PFI_CREDIT(8);

	if (dev_priv->cdclk.hw.cdclk >= dev_priv->czclk_freq) {
		/* CHV suggested value is 31 or 63 */
		if (IS_CHERRYVIEW(dev_priv))
			credits = PFI_CREDIT_63;
		else
			credits = PFI_CREDIT(15);
	} else {
		credits = default_credits;
	}

	/*
	 * WA - write default credits before re-programming
	 * FIXME: should we also set the resend bit here?
	 */
	I915_WRITE(GCI_CONTROL, VGA_FAST_MODE_DISABLE |
		   default_credits);

	I915_WRITE(GCI_CONTROL, VGA_FAST_MODE_DISABLE |
		   credits | PFI_CREDIT_RESEND);

	/*
	 * FIXME is this guaranteed to clear
	 * immediately or should we poll for it?
	 */
	WARN_ON(I915_READ(GCI_CONTROL) & PFI_CREDIT_RESEND);
}

static void vlv_set_cdclk(struct drm_i915_private *dev_priv,
			  const struct intel_cdclk_state *cdclk_state)
{
	int cdclk = cdclk_state->cdclk;
	u32 val, cmd = cdclk_state->voltage_level;

	switch (cdclk) {
	case 400000:
	case 333333:
	case 320000:
	case 266667:
	case 200000:
		break;
	default:
		MISSING_CASE(cdclk);
		return;
	}

	/* There are cases where we can end up here with power domains
	 * off and a CDCLK frequency other than the minimum, like when
	 * issuing a modeset without actually changing any display after
	 * a system suspend.  So grab the PIPE-A domain, which covers
	 * the HW blocks needed for the following programming.
	 */
	intel_display_power_get(dev_priv, POWER_DOMAIN_PIPE_A);

	mutex_lock(&dev_priv->pcu_lock);
	val = vlv_punit_read(dev_priv, PUNIT_REG_DSPFREQ);
	val &= ~DSPFREQGUAR_MASK;
	val |= (cmd << DSPFREQGUAR_SHIFT);
	vlv_punit_write(dev_priv, PUNIT_REG_DSPFREQ, val);
	if (wait_for((vlv_punit_read(dev_priv, PUNIT_REG_DSPFREQ) &
		      DSPFREQSTAT_MASK) == (cmd << DSPFREQSTAT_SHIFT),
		     50)) {
		DRM_ERROR("timed out waiting for CDclk change\n");
	}
	mutex_unlock(&dev_priv->pcu_lock);

	mutex_lock(&dev_priv->sb_lock);

	if (cdclk == 400000) {
		u32 divider;

		divider = DIV_ROUND_CLOSEST(dev_priv->hpll_freq << 1,
					    cdclk) - 1;

		/* adjust cdclk divider */
		val = vlv_cck_read(dev_priv, CCK_DISPLAY_CLOCK_CONTROL);
		val &= ~CCK_FREQUENCY_VALUES;
		val |= divider;
		vlv_cck_write(dev_priv, CCK_DISPLAY_CLOCK_CONTROL, val);

		if (wait_for((vlv_cck_read(dev_priv, CCK_DISPLAY_CLOCK_CONTROL) &
			      CCK_FREQUENCY_STATUS) == (divider << CCK_FREQUENCY_STATUS_SHIFT),
			     50))
			DRM_ERROR("timed out waiting for CDclk change\n");
	}

	/* adjust self-refresh exit latency value */
	val = vlv_bunit_read(dev_priv, BUNIT_REG_BISOC);
	val &= ~0x7f;

	/*
	 * For high bandwidth configs, we set a higher latency in the bunit
	 * so that the core display fetch happens in time to avoid underruns.
	 */
	if (cdclk == 400000)
		val |= 4500 / 250; /* 4.5 usec */
	else
		val |= 3000 / 250; /* 3.0 usec */
	vlv_bunit_write(dev_priv, BUNIT_REG_BISOC, val);

	mutex_unlock(&dev_priv->sb_lock);

	intel_update_cdclk(dev_priv);

	vlv_program_pfi_credits(dev_priv);

	intel_display_power_put(dev_priv, POWER_DOMAIN_PIPE_A);
}

static void chv_set_cdclk(struct drm_i915_private *dev_priv,
			  const struct intel_cdclk_state *cdclk_state)
{
	int cdclk = cdclk_state->cdclk;
	u32 val, cmd = cdclk_state->voltage_level;

	switch (cdclk) {
	case 333333:
	case 320000:
	case 266667:
	case 200000:
		break;
	default:
		MISSING_CASE(cdclk);
		return;
	}

	/* There are cases where we can end up here with power domains
	 * off and a CDCLK frequency other than the minimum, like when
	 * issuing a modeset without actually changing any display after
	 * a system suspend.  So grab the PIPE-A domain, which covers
	 * the HW blocks needed for the following programming.
	 */
	intel_display_power_get(dev_priv, POWER_DOMAIN_PIPE_A);

	mutex_lock(&dev_priv->pcu_lock);
	val = vlv_punit_read(dev_priv, PUNIT_REG_DSPFREQ);
	val &= ~DSPFREQGUAR_MASK_CHV;
	val |= (cmd << DSPFREQGUAR_SHIFT_CHV);
	vlv_punit_write(dev_priv, PUNIT_REG_DSPFREQ, val);
	if (wait_for((vlv_punit_read(dev_priv, PUNIT_REG_DSPFREQ) &
		      DSPFREQSTAT_MASK_CHV) == (cmd << DSPFREQSTAT_SHIFT_CHV),
		     50)) {
		DRM_ERROR("timed out waiting for CDclk change\n");
	}
	mutex_unlock(&dev_priv->pcu_lock);

	intel_update_cdclk(dev_priv);

	vlv_program_pfi_credits(dev_priv);

	intel_display_power_put(dev_priv, POWER_DOMAIN_PIPE_A);
}

static int bdw_calc_cdclk(int min_cdclk)
{
	if (min_cdclk > 540000)
		return 675000;
	else if (min_cdclk > 450000)
		return 540000;
	else if (min_cdclk > 337500)
		return 450000;
	else
		return 337500;
}

static u8 bdw_calc_voltage_level(int cdclk)
{
	switch (cdclk) {
	default:
	case 337500:
		return 2;
	case 450000:
		return 0;
	case 540000:
		return 1;
	case 675000:
		return 3;
	}
}

static void bdw_get_cdclk(struct drm_i915_private *dev_priv,
			  struct intel_cdclk_state *cdclk_state)
{
	uint32_t lcpll = I915_READ(LCPLL_CTL);
	uint32_t freq = lcpll & LCPLL_CLK_FREQ_MASK;

	if (lcpll & LCPLL_CD_SOURCE_FCLK)
		cdclk_state->cdclk = 800000;
	else if (I915_READ(FUSE_STRAP) & HSW_CDCLK_LIMIT)
		cdclk_state->cdclk = 450000;
	else if (freq == LCPLL_CLK_FREQ_450)
		cdclk_state->cdclk = 450000;
	else if (freq == LCPLL_CLK_FREQ_54O_BDW)
		cdclk_state->cdclk = 540000;
	else if (freq == LCPLL_CLK_FREQ_337_5_BDW)
		cdclk_state->cdclk = 337500;
	else
		cdclk_state->cdclk = 675000;

	/*
	 * Can't read this out :( Let's assume it's
	 * at least what the CDCLK frequency requires.
	 */
	cdclk_state->voltage_level =
		bdw_calc_voltage_level(cdclk_state->cdclk);
}

static void bdw_set_cdclk(struct drm_i915_private *dev_priv,
			  const struct intel_cdclk_state *cdclk_state)
{
	int cdclk = cdclk_state->cdclk;
	uint32_t val;
	int ret;

	if (WARN((I915_READ(LCPLL_CTL) &
		  (LCPLL_PLL_DISABLE | LCPLL_PLL_LOCK |
		   LCPLL_CD_CLOCK_DISABLE | LCPLL_ROOT_CD_CLOCK_DISABLE |
		   LCPLL_CD2X_CLOCK_DISABLE | LCPLL_POWER_DOWN_ALLOW |
		   LCPLL_CD_SOURCE_FCLK)) != LCPLL_PLL_LOCK,
		 "trying to change cdclk frequency with cdclk not enabled\n"))
		return;

	mutex_lock(&dev_priv->pcu_lock);
	ret = sandybridge_pcode_write(dev_priv,
				      BDW_PCODE_DISPLAY_FREQ_CHANGE_REQ, 0x0);
	mutex_unlock(&dev_priv->pcu_lock);
	if (ret) {
		DRM_ERROR("failed to inform pcode about cdclk change\n");
		return;
	}

	val = I915_READ(LCPLL_CTL);
	val |= LCPLL_CD_SOURCE_FCLK;
	I915_WRITE(LCPLL_CTL, val);

	/*
	 * According to the spec, it should be enough to poll for this 1 us.
	 * However, extensive testing shows that this can take longer.
	 */
	if (wait_for_us(I915_READ(LCPLL_CTL) &
			LCPLL_CD_SOURCE_FCLK_DONE, 100))
		DRM_ERROR("Switching to FCLK failed\n");

	val = I915_READ(LCPLL_CTL);
	val &= ~LCPLL_CLK_FREQ_MASK;

	switch (cdclk) {
	default:
		MISSING_CASE(cdclk);
		/* fall through */
	case 337500:
		val |= LCPLL_CLK_FREQ_337_5_BDW;
		break;
	case 450000:
		val |= LCPLL_CLK_FREQ_450;
		break;
	case 540000:
		val |= LCPLL_CLK_FREQ_54O_BDW;
		break;
	case 675000:
		val |= LCPLL_CLK_FREQ_675_BDW;
		break;
	}

	I915_WRITE(LCPLL_CTL, val);

	val = I915_READ(LCPLL_CTL);
	val &= ~LCPLL_CD_SOURCE_FCLK;
	I915_WRITE(LCPLL_CTL, val);

	if (wait_for_us((I915_READ(LCPLL_CTL) &
			LCPLL_CD_SOURCE_FCLK_DONE) == 0, 1))
		DRM_ERROR("Switching back to LCPLL failed\n");

	mutex_lock(&dev_priv->pcu_lock);
	sandybridge_pcode_write(dev_priv, HSW_PCODE_DE_WRITE_FREQ_REQ,
				cdclk_state->voltage_level);
	mutex_unlock(&dev_priv->pcu_lock);

	I915_WRITE(CDCLK_FREQ, DIV_ROUND_CLOSEST(cdclk, 1000) - 1);

	intel_update_cdclk(dev_priv);
}

static int skl_calc_cdclk(int min_cdclk, int vco)
{
	if (vco == 8640000) {
		if (min_cdclk > 540000)
			return 617143;
		else if (min_cdclk > 432000)
			return 540000;
		else if (min_cdclk > 308571)
			return 432000;
		else
			return 308571;
	} else {
		if (min_cdclk > 540000)
			return 675000;
		else if (min_cdclk > 450000)
			return 540000;
		else if (min_cdclk > 337500)
			return 450000;
		else
			return 337500;
	}
}

static u8 skl_calc_voltage_level(int cdclk)
{
	switch (cdclk) {
	default:
	case 308571:
	case 337500:
		return 0;
	case 450000:
	case 432000:
		return 1;
	case 540000:
		return 2;
	case 617143:
	case 675000:
		return 3;
	}
}

static void skl_dpll0_update(struct drm_i915_private *dev_priv,
			     struct intel_cdclk_state *cdclk_state)
{
	u32 val;

	cdclk_state->ref = 24000;
	cdclk_state->vco = 0;

	val = I915_READ(LCPLL1_CTL);
	if ((val & LCPLL_PLL_ENABLE) == 0)
		return;

	if (WARN_ON((val & LCPLL_PLL_LOCK) == 0))
		return;

	val = I915_READ(DPLL_CTRL1);

	if (WARN_ON((val & (DPLL_CTRL1_HDMI_MODE(SKL_DPLL0) |
			    DPLL_CTRL1_SSC(SKL_DPLL0) |
			    DPLL_CTRL1_OVERRIDE(SKL_DPLL0))) !=
		    DPLL_CTRL1_OVERRIDE(SKL_DPLL0)))
		return;

	switch (val & DPLL_CTRL1_LINK_RATE_MASK(SKL_DPLL0)) {
	case DPLL_CTRL1_LINK_RATE(DPLL_CTRL1_LINK_RATE_810, SKL_DPLL0):
	case DPLL_CTRL1_LINK_RATE(DPLL_CTRL1_LINK_RATE_1350, SKL_DPLL0):
	case DPLL_CTRL1_LINK_RATE(DPLL_CTRL1_LINK_RATE_1620, SKL_DPLL0):
	case DPLL_CTRL1_LINK_RATE(DPLL_CTRL1_LINK_RATE_2700, SKL_DPLL0):
		cdclk_state->vco = 8100000;
		break;
	case DPLL_CTRL1_LINK_RATE(DPLL_CTRL1_LINK_RATE_1080, SKL_DPLL0):
	case DPLL_CTRL1_LINK_RATE(DPLL_CTRL1_LINK_RATE_2160, SKL_DPLL0):
		cdclk_state->vco = 8640000;
		break;
	default:
		MISSING_CASE(val & DPLL_CTRL1_LINK_RATE_MASK(SKL_DPLL0));
		break;
	}
}

static void skl_get_cdclk(struct drm_i915_private *dev_priv,
			  struct intel_cdclk_state *cdclk_state)
{
	u32 cdctl;

	skl_dpll0_update(dev_priv, cdclk_state);

	cdclk_state->cdclk = cdclk_state->bypass = cdclk_state->ref;

	if (cdclk_state->vco == 0)
		goto out;

	cdctl = I915_READ(CDCLK_CTL);

	if (cdclk_state->vco == 8640000) {
		switch (cdctl & CDCLK_FREQ_SEL_MASK) {
		case CDCLK_FREQ_450_432:
			cdclk_state->cdclk = 432000;
			break;
		case CDCLK_FREQ_337_308:
			cdclk_state->cdclk = 308571;
			break;
		case CDCLK_FREQ_540:
			cdclk_state->cdclk = 540000;
			break;
		case CDCLK_FREQ_675_617:
			cdclk_state->cdclk = 617143;
			break;
		default:
			MISSING_CASE(cdctl & CDCLK_FREQ_SEL_MASK);
			break;
		}
	} else {
		switch (cdctl & CDCLK_FREQ_SEL_MASK) {
		case CDCLK_FREQ_450_432:
			cdclk_state->cdclk = 450000;
			break;
		case CDCLK_FREQ_337_308:
			cdclk_state->cdclk = 337500;
			break;
		case CDCLK_FREQ_540:
			cdclk_state->cdclk = 540000;
			break;
		case CDCLK_FREQ_675_617:
			cdclk_state->cdclk = 675000;
			break;
		default:
			MISSING_CASE(cdctl & CDCLK_FREQ_SEL_MASK);
			break;
		}
	}

 out:
	/*
	 * Can't read this out :( Let's assume it's
	 * at least what the CDCLK frequency requires.
	 */
	cdclk_state->voltage_level =
		skl_calc_voltage_level(cdclk_state->cdclk);
}

/* convert from kHz to .1 fixpoint MHz with -1MHz offset */
static int skl_cdclk_decimal(int cdclk)
{
	return DIV_ROUND_CLOSEST(cdclk - 1000, 500);
}

static void skl_set_preferred_cdclk_vco(struct drm_i915_private *dev_priv,
					int vco)
{
	bool changed = dev_priv->skl_preferred_vco_freq != vco;

	dev_priv->skl_preferred_vco_freq = vco;

	if (changed)
		intel_update_max_cdclk(dev_priv);
}

static void skl_dpll0_enable(struct drm_i915_private *dev_priv, int vco)
{
	u32 val;

	WARN_ON(vco != 8100000 && vco != 8640000);

	/*
	 * We always enable DPLL0 with the lowest link rate possible, but still
	 * taking into account the VCO required to operate the eDP panel at the
	 * desired frequency. The usual DP link rates operate with a VCO of
	 * 8100 while the eDP 1.4 alternate link rates need a VCO of 8640.
	 * The modeset code is responsible for the selection of the exact link
	 * rate later on, with the constraint of choosing a frequency that
	 * works with vco.
	 */
	val = I915_READ(DPLL_CTRL1);

	val &= ~(DPLL_CTRL1_HDMI_MODE(SKL_DPLL0) | DPLL_CTRL1_SSC(SKL_DPLL0) |
		 DPLL_CTRL1_LINK_RATE_MASK(SKL_DPLL0));
	val |= DPLL_CTRL1_OVERRIDE(SKL_DPLL0);
	if (vco == 8640000)
		val |= DPLL_CTRL1_LINK_RATE(DPLL_CTRL1_LINK_RATE_1080,
					    SKL_DPLL0);
	else
		val |= DPLL_CTRL1_LINK_RATE(DPLL_CTRL1_LINK_RATE_810,
					    SKL_DPLL0);

	I915_WRITE(DPLL_CTRL1, val);
	POSTING_READ(DPLL_CTRL1);

	I915_WRITE(LCPLL1_CTL, I915_READ(LCPLL1_CTL) | LCPLL_PLL_ENABLE);

	if (intel_wait_for_register(dev_priv,
				    LCPLL1_CTL, LCPLL_PLL_LOCK, LCPLL_PLL_LOCK,
				    5))
		DRM_ERROR("DPLL0 not locked\n");

	dev_priv->cdclk.hw.vco = vco;

	/* We'll want to keep using the current vco from now on. */
	skl_set_preferred_cdclk_vco(dev_priv, vco);
}

static void skl_dpll0_disable(struct drm_i915_private *dev_priv)
{
	I915_WRITE(LCPLL1_CTL, I915_READ(LCPLL1_CTL) & ~LCPLL_PLL_ENABLE);
	if (intel_wait_for_register(dev_priv,
				   LCPLL1_CTL, LCPLL_PLL_LOCK, 0,
				   1))
		DRM_ERROR("Couldn't disable DPLL0\n");

	dev_priv->cdclk.hw.vco = 0;
}

static void skl_set_cdclk(struct drm_i915_private *dev_priv,
			  const struct intel_cdclk_state *cdclk_state)
{
	int cdclk = cdclk_state->cdclk;
	int vco = cdclk_state->vco;
	u32 freq_select, cdclk_ctl;
	int ret;

	mutex_lock(&dev_priv->pcu_lock);
	ret = skl_pcode_request(dev_priv, SKL_PCODE_CDCLK_CONTROL,
				SKL_CDCLK_PREPARE_FOR_CHANGE,
				SKL_CDCLK_READY_FOR_CHANGE,
				SKL_CDCLK_READY_FOR_CHANGE, 3);
	mutex_unlock(&dev_priv->pcu_lock);
	if (ret) {
		DRM_ERROR("Failed to inform PCU about cdclk change (%d)\n",
			  ret);
		return;
	}

	/* Choose frequency for this cdclk */
	switch (cdclk) {
	default:
		WARN_ON(cdclk != dev_priv->cdclk.hw.bypass);
		WARN_ON(vco != 0);
		/* fall through */
	case 308571:
	case 337500:
		freq_select = CDCLK_FREQ_337_308;
		break;
	case 450000:
	case 432000:
		freq_select = CDCLK_FREQ_450_432;
		break;
	case 540000:
		freq_select = CDCLK_FREQ_540;
		break;
	case 617143:
	case 675000:
		freq_select = CDCLK_FREQ_675_617;
		break;
	}

	if (dev_priv->cdclk.hw.vco != 0 &&
	    dev_priv->cdclk.hw.vco != vco)
		skl_dpll0_disable(dev_priv);

	cdclk_ctl = I915_READ(CDCLK_CTL);

	if (dev_priv->cdclk.hw.vco != vco) {
		/* Wa Display #1183: skl,kbl,cfl */
		cdclk_ctl &= ~(CDCLK_FREQ_SEL_MASK | CDCLK_FREQ_DECIMAL_MASK);
		cdclk_ctl |= freq_select | skl_cdclk_decimal(cdclk);
		I915_WRITE(CDCLK_CTL, cdclk_ctl);
	}

	/* Wa Display #1183: skl,kbl,cfl */
	cdclk_ctl |= CDCLK_DIVMUX_CD_OVERRIDE;
	I915_WRITE(CDCLK_CTL, cdclk_ctl);
	POSTING_READ(CDCLK_CTL);

	if (dev_priv->cdclk.hw.vco != vco)
		skl_dpll0_enable(dev_priv, vco);

	/* Wa Display #1183: skl,kbl,cfl */
	cdclk_ctl &= ~(CDCLK_FREQ_SEL_MASK | CDCLK_FREQ_DECIMAL_MASK);
	I915_WRITE(CDCLK_CTL, cdclk_ctl);

	cdclk_ctl |= freq_select | skl_cdclk_decimal(cdclk);
	I915_WRITE(CDCLK_CTL, cdclk_ctl);

	/* Wa Display #1183: skl,kbl,cfl */
	cdclk_ctl &= ~CDCLK_DIVMUX_CD_OVERRIDE;
	I915_WRITE(CDCLK_CTL, cdclk_ctl);
	POSTING_READ(CDCLK_CTL);

	/* inform PCU of the change */
	mutex_lock(&dev_priv->pcu_lock);
	sandybridge_pcode_write(dev_priv, SKL_PCODE_CDCLK_CONTROL,
				cdclk_state->voltage_level);
	mutex_unlock(&dev_priv->pcu_lock);

	intel_update_cdclk(dev_priv);
}

static void skl_sanitize_cdclk(struct drm_i915_private *dev_priv)
{
	uint32_t cdctl, expected;

	/*
	 * check if the pre-os initialized the display
	 * There is SWF18 scratchpad register defined which is set by the
	 * pre-os which can be used by the OS drivers to check the status
	 */
	if ((I915_READ(SWF_ILK(0x18)) & 0x00FFFFFF) == 0)
		goto sanitize;

	intel_update_cdclk(dev_priv);
	intel_dump_cdclk_state(&dev_priv->cdclk.hw, "Current CDCLK");

	/* Is PLL enabled and locked ? */
	if (dev_priv->cdclk.hw.vco == 0 ||
	    dev_priv->cdclk.hw.cdclk == dev_priv->cdclk.hw.bypass)
		goto sanitize;

	/* DPLL okay; verify the cdclock
	 *
	 * Noticed in some instances that the freq selection is correct but
	 * decimal part is programmed wrong from BIOS where pre-os does not
	 * enable display. Verify the same as well.
	 */
	cdctl = I915_READ(CDCLK_CTL);
	expected = (cdctl & CDCLK_FREQ_SEL_MASK) |
		skl_cdclk_decimal(dev_priv->cdclk.hw.cdclk);
	if (cdctl == expected)
		/* All well; nothing to sanitize */
		return;

sanitize:
	DRM_DEBUG_KMS("Sanitizing cdclk programmed by pre-os\n");

	/* force cdclk programming */
	dev_priv->cdclk.hw.cdclk = 0;
	/* force full PLL disable + enable */
	dev_priv->cdclk.hw.vco = -1;
}

/**
 * skl_init_cdclk - Initialize CDCLK on SKL
 * @dev_priv: i915 device
 *
 * Initialize CDCLK for SKL and derivatives. This is generally
 * done only during the display core initialization sequence,
 * after which the DMC will take care of turning CDCLK off/on
 * as needed.
 */
void skl_init_cdclk(struct drm_i915_private *dev_priv)
{
	struct intel_cdclk_state cdclk_state;

	skl_sanitize_cdclk(dev_priv);

	if (dev_priv->cdclk.hw.cdclk != 0 &&
	    dev_priv->cdclk.hw.vco != 0) {
		/*
		 * Use the current vco as our initial
		 * guess as to what the preferred vco is.
		 */
		if (dev_priv->skl_preferred_vco_freq == 0)
			skl_set_preferred_cdclk_vco(dev_priv,
						    dev_priv->cdclk.hw.vco);
		return;
	}

	cdclk_state = dev_priv->cdclk.hw;

	cdclk_state.vco = dev_priv->skl_preferred_vco_freq;
	if (cdclk_state.vco == 0)
		cdclk_state.vco = 8100000;
	cdclk_state.cdclk = skl_calc_cdclk(0, cdclk_state.vco);
	cdclk_state.voltage_level = skl_calc_voltage_level(cdclk_state.cdclk);

	skl_set_cdclk(dev_priv, &cdclk_state);
}

/**
 * skl_uninit_cdclk - Uninitialize CDCLK on SKL
 * @dev_priv: i915 device
 *
 * Uninitialize CDCLK for SKL and derivatives. This is done only
 * during the display core uninitialization sequence.
 */
void skl_uninit_cdclk(struct drm_i915_private *dev_priv)
{
	struct intel_cdclk_state cdclk_state = dev_priv->cdclk.hw;

	cdclk_state.cdclk = cdclk_state.bypass;
	cdclk_state.vco = 0;
	cdclk_state.voltage_level = skl_calc_voltage_level(cdclk_state.cdclk);

	skl_set_cdclk(dev_priv, &cdclk_state);
}

static int bxt_calc_cdclk(int min_cdclk)
{
	if (min_cdclk > 576000)
		return 624000;
	else if (min_cdclk > 384000)
		return 576000;
	else if (min_cdclk > 288000)
		return 384000;
	else if (min_cdclk > 144000)
		return 288000;
	else
		return 144000;
}

static int glk_calc_cdclk(int min_cdclk)
{
	if (min_cdclk > 158400)
		return 316800;
	else if (min_cdclk > 79200)
		return 158400;
	else
		return 79200;
}

static u8 bxt_calc_voltage_level(int cdclk)
{
	return DIV_ROUND_UP(cdclk, 25000);
}

static int bxt_de_pll_vco(struct drm_i915_private *dev_priv, int cdclk)
{
	int ratio;

	if (cdclk == dev_priv->cdclk.hw.bypass)
		return 0;

	switch (cdclk) {
	default:
		MISSING_CASE(cdclk);
		/* fall through */
	case 144000:
	case 288000:
	case 384000:
	case 576000:
		ratio = 60;
		break;
	case 624000:
		ratio = 65;
		break;
	}

	return dev_priv->cdclk.hw.ref * ratio;
}

static int glk_de_pll_vco(struct drm_i915_private *dev_priv, int cdclk)
{
	int ratio;

	if (cdclk == dev_priv->cdclk.hw.bypass)
		return 0;

	switch (cdclk) {
	default:
		MISSING_CASE(cdclk);
		/* fall through */
	case  79200:
	case 158400:
	case 316800:
		ratio = 33;
		break;
	}

	return dev_priv->cdclk.hw.ref * ratio;
}

static void bxt_de_pll_update(struct drm_i915_private *dev_priv,
			      struct intel_cdclk_state *cdclk_state)
{
	u32 val;

	cdclk_state->ref = 19200;
	cdclk_state->vco = 0;

	val = I915_READ(BXT_DE_PLL_ENABLE);
	if ((val & BXT_DE_PLL_PLL_ENABLE) == 0)
		return;

	if (WARN_ON((val & BXT_DE_PLL_LOCK) == 0))
		return;

	val = I915_READ(BXT_DE_PLL_CTL);
	cdclk_state->vco = (val & BXT_DE_PLL_RATIO_MASK) * cdclk_state->ref;
}

static void bxt_get_cdclk(struct drm_i915_private *dev_priv,
			  struct intel_cdclk_state *cdclk_state)
{
	u32 divider;
	int div;

	bxt_de_pll_update(dev_priv, cdclk_state);

	cdclk_state->cdclk = cdclk_state->bypass = cdclk_state->ref;

	if (cdclk_state->vco == 0)
		goto out;

	divider = I915_READ(CDCLK_CTL) & BXT_CDCLK_CD2X_DIV_SEL_MASK;

	switch (divider) {
	case BXT_CDCLK_CD2X_DIV_SEL_1:
		div = 2;
		break;
	case BXT_CDCLK_CD2X_DIV_SEL_1_5:
		WARN(IS_GEMINILAKE(dev_priv), "Unsupported divider\n");
		div = 3;
		break;
	case BXT_CDCLK_CD2X_DIV_SEL_2:
		div = 4;
		break;
	case BXT_CDCLK_CD2X_DIV_SEL_4:
		div = 8;
		break;
	default:
		MISSING_CASE(divider);
		return;
	}

	cdclk_state->cdclk = DIV_ROUND_CLOSEST(cdclk_state->vco, div);

 out:
	/*
	 * Can't read this out :( Let's assume it's
	 * at least what the CDCLK frequency requires.
	 */
	cdclk_state->voltage_level =
		bxt_calc_voltage_level(cdclk_state->cdclk);
}

static void bxt_de_pll_disable(struct drm_i915_private *dev_priv)
{
	I915_WRITE(BXT_DE_PLL_ENABLE, 0);

	/* Timeout 200us */
	if (intel_wait_for_register(dev_priv,
				    BXT_DE_PLL_ENABLE, BXT_DE_PLL_LOCK, 0,
				    1))
		DRM_ERROR("timeout waiting for DE PLL unlock\n");

	dev_priv->cdclk.hw.vco = 0;
}

static void bxt_de_pll_enable(struct drm_i915_private *dev_priv, int vco)
{
	int ratio = DIV_ROUND_CLOSEST(vco, dev_priv->cdclk.hw.ref);
	u32 val;

	val = I915_READ(BXT_DE_PLL_CTL);
	val &= ~BXT_DE_PLL_RATIO_MASK;
	val |= BXT_DE_PLL_RATIO(ratio);
	I915_WRITE(BXT_DE_PLL_CTL, val);

	I915_WRITE(BXT_DE_PLL_ENABLE, BXT_DE_PLL_PLL_ENABLE);

	/* Timeout 200us */
	if (intel_wait_for_register(dev_priv,
				    BXT_DE_PLL_ENABLE,
				    BXT_DE_PLL_LOCK,
				    BXT_DE_PLL_LOCK,
				    1))
		DRM_ERROR("timeout waiting for DE PLL lock\n");

	dev_priv->cdclk.hw.vco = vco;
}

static void bxt_set_cdclk(struct drm_i915_private *dev_priv,
			  const struct intel_cdclk_state *cdclk_state)
{
	int cdclk = cdclk_state->cdclk;
	int vco = cdclk_state->vco;
	u32 val, divider;
	int ret;

	/* cdclk = vco / 2 / div{1,1.5,2,4} */
	switch (DIV_ROUND_CLOSEST(vco, cdclk)) {
	default:
		WARN_ON(cdclk != dev_priv->cdclk.hw.bypass);
		WARN_ON(vco != 0);
		/* fall through */
	case 2:
		divider = BXT_CDCLK_CD2X_DIV_SEL_1;
		break;
	case 3:
		WARN(IS_GEMINILAKE(dev_priv), "Unsupported divider\n");
		divider = BXT_CDCLK_CD2X_DIV_SEL_1_5;
		break;
	case 4:
		divider = BXT_CDCLK_CD2X_DIV_SEL_2;
		break;
	case 8:
		divider = BXT_CDCLK_CD2X_DIV_SEL_4;
		break;
	}

	/*
	 * Inform power controller of upcoming frequency change. BSpec
	 * requires us to wait up to 150usec, but that leads to timeouts;
	 * the 2ms used here is based on experiment.
	 */
	mutex_lock(&dev_priv->pcu_lock);
	ret = sandybridge_pcode_write_timeout(dev_priv,
					      HSW_PCODE_DE_WRITE_FREQ_REQ,
<<<<<<< HEAD
					      0x80000000, 2000);
=======
					      0x80000000, 150, 2);
>>>>>>> 2f2f2db8
	mutex_unlock(&dev_priv->pcu_lock);

	if (ret) {
		DRM_ERROR("PCode CDCLK freq change notify failed (err %d, freq %d)\n",
			  ret, cdclk);
		return;
	}

	if (dev_priv->cdclk.hw.vco != 0 &&
	    dev_priv->cdclk.hw.vco != vco)
		bxt_de_pll_disable(dev_priv);

	if (dev_priv->cdclk.hw.vco != vco)
		bxt_de_pll_enable(dev_priv, vco);

	val = divider | skl_cdclk_decimal(cdclk);
	/*
	 * FIXME if only the cd2x divider needs changing, it could be done
	 * without shutting off the pipe (if only one pipe is active).
	 */
	val |= BXT_CDCLK_CD2X_PIPE_NONE;
	/*
	 * Disable SSA Precharge when CD clock frequency < 500 MHz,
	 * enable otherwise.
	 */
	if (cdclk >= 500000)
		val |= BXT_CDCLK_SSA_PRECHARGE_ENABLE;
	I915_WRITE(CDCLK_CTL, val);

	mutex_lock(&dev_priv->pcu_lock);
	/*
	 * The timeout isn't specified, the 2ms used here is based on
	 * experiment.
	 * FIXME: Waiting for the request completion could be delayed until
	 * the next PCODE request based on BSpec.
	 */
	ret = sandybridge_pcode_write_timeout(dev_priv,
					      HSW_PCODE_DE_WRITE_FREQ_REQ,
<<<<<<< HEAD
					      cdclk_state->voltage_level, 2000);
=======
					      cdclk_state->voltage_level, 150, 2);
>>>>>>> 2f2f2db8
	mutex_unlock(&dev_priv->pcu_lock);

	if (ret) {
		DRM_ERROR("PCode CDCLK freq set failed, (err %d, freq %d)\n",
			  ret, cdclk);
		return;
	}

	intel_update_cdclk(dev_priv);
}

static void bxt_sanitize_cdclk(struct drm_i915_private *dev_priv)
{
	u32 cdctl, expected;

	intel_update_cdclk(dev_priv);
	intel_dump_cdclk_state(&dev_priv->cdclk.hw, "Current CDCLK");

	if (dev_priv->cdclk.hw.vco == 0 ||
	    dev_priv->cdclk.hw.cdclk == dev_priv->cdclk.hw.bypass)
		goto sanitize;

	/* DPLL okay; verify the cdclock
	 *
	 * Some BIOS versions leave an incorrect decimal frequency value and
	 * set reserved MBZ bits in CDCLK_CTL at least during exiting from S4,
	 * so sanitize this register.
	 */
	cdctl = I915_READ(CDCLK_CTL);
	/*
	 * Let's ignore the pipe field, since BIOS could have configured the
	 * dividers both synching to an active pipe, or asynchronously
	 * (PIPE_NONE).
	 */
	cdctl &= ~BXT_CDCLK_CD2X_PIPE_NONE;

	expected = (cdctl & BXT_CDCLK_CD2X_DIV_SEL_MASK) |
		skl_cdclk_decimal(dev_priv->cdclk.hw.cdclk);
	/*
	 * Disable SSA Precharge when CD clock frequency < 500 MHz,
	 * enable otherwise.
	 */
	if (dev_priv->cdclk.hw.cdclk >= 500000)
		expected |= BXT_CDCLK_SSA_PRECHARGE_ENABLE;

	if (cdctl == expected)
		/* All well; nothing to sanitize */
		return;

sanitize:
	DRM_DEBUG_KMS("Sanitizing cdclk programmed by pre-os\n");

	/* force cdclk programming */
	dev_priv->cdclk.hw.cdclk = 0;

	/* force full PLL disable + enable */
	dev_priv->cdclk.hw.vco = -1;
}

/**
 * bxt_init_cdclk - Initialize CDCLK on BXT
 * @dev_priv: i915 device
 *
 * Initialize CDCLK for BXT and derivatives. This is generally
 * done only during the display core initialization sequence,
 * after which the DMC will take care of turning CDCLK off/on
 * as needed.
 */
void bxt_init_cdclk(struct drm_i915_private *dev_priv)
{
	struct intel_cdclk_state cdclk_state;

	bxt_sanitize_cdclk(dev_priv);

	if (dev_priv->cdclk.hw.cdclk != 0 &&
	    dev_priv->cdclk.hw.vco != 0)
		return;

	cdclk_state = dev_priv->cdclk.hw;

	/*
	 * FIXME:
	 * - The initial CDCLK needs to be read from VBT.
	 *   Need to make this change after VBT has changes for BXT.
	 */
	if (IS_GEMINILAKE(dev_priv)) {
		cdclk_state.cdclk = glk_calc_cdclk(0);
		cdclk_state.vco = glk_de_pll_vco(dev_priv, cdclk_state.cdclk);
	} else {
		cdclk_state.cdclk = bxt_calc_cdclk(0);
		cdclk_state.vco = bxt_de_pll_vco(dev_priv, cdclk_state.cdclk);
	}
	cdclk_state.voltage_level = bxt_calc_voltage_level(cdclk_state.cdclk);

	bxt_set_cdclk(dev_priv, &cdclk_state);
}

/**
 * bxt_uninit_cdclk - Uninitialize CDCLK on BXT
 * @dev_priv: i915 device
 *
 * Uninitialize CDCLK for BXT and derivatives. This is done only
 * during the display core uninitialization sequence.
 */
void bxt_uninit_cdclk(struct drm_i915_private *dev_priv)
{
	struct intel_cdclk_state cdclk_state = dev_priv->cdclk.hw;

	cdclk_state.cdclk = cdclk_state.bypass;
	cdclk_state.vco = 0;
	cdclk_state.voltage_level = bxt_calc_voltage_level(cdclk_state.cdclk);

	bxt_set_cdclk(dev_priv, &cdclk_state);
}

static int cnl_calc_cdclk(int min_cdclk)
{
	if (min_cdclk > 336000)
		return 528000;
	else if (min_cdclk > 168000)
		return 336000;
	else
		return 168000;
}

static u8 cnl_calc_voltage_level(int cdclk)
{
	switch (cdclk) {
	default:
	case 168000:
		return 0;
	case 336000:
		return 1;
	case 528000:
		return 2;
	}
}

static void cnl_cdclk_pll_update(struct drm_i915_private *dev_priv,
				 struct intel_cdclk_state *cdclk_state)
{
	u32 val;

	if (I915_READ(SKL_DSSM) & CNL_DSSM_CDCLK_PLL_REFCLK_24MHz)
		cdclk_state->ref = 24000;
	else
		cdclk_state->ref = 19200;

	cdclk_state->vco = 0;

	val = I915_READ(BXT_DE_PLL_ENABLE);
	if ((val & BXT_DE_PLL_PLL_ENABLE) == 0)
		return;

	if (WARN_ON((val & BXT_DE_PLL_LOCK) == 0))
		return;

	cdclk_state->vco = (val & CNL_CDCLK_PLL_RATIO_MASK) * cdclk_state->ref;
}

static void cnl_get_cdclk(struct drm_i915_private *dev_priv,
			 struct intel_cdclk_state *cdclk_state)
{
	u32 divider;
	int div;

	cnl_cdclk_pll_update(dev_priv, cdclk_state);

	cdclk_state->cdclk = cdclk_state->bypass = cdclk_state->ref;

	if (cdclk_state->vco == 0)
		goto out;

	divider = I915_READ(CDCLK_CTL) & BXT_CDCLK_CD2X_DIV_SEL_MASK;

	switch (divider) {
	case BXT_CDCLK_CD2X_DIV_SEL_1:
		div = 2;
		break;
	case BXT_CDCLK_CD2X_DIV_SEL_2:
		div = 4;
		break;
	default:
		MISSING_CASE(divider);
		return;
	}

	cdclk_state->cdclk = DIV_ROUND_CLOSEST(cdclk_state->vco, div);

 out:
	/*
	 * Can't read this out :( Let's assume it's
	 * at least what the CDCLK frequency requires.
	 */
	cdclk_state->voltage_level =
		cnl_calc_voltage_level(cdclk_state->cdclk);
}

static void cnl_cdclk_pll_disable(struct drm_i915_private *dev_priv)
{
	u32 val;

	val = I915_READ(BXT_DE_PLL_ENABLE);
	val &= ~BXT_DE_PLL_PLL_ENABLE;
	I915_WRITE(BXT_DE_PLL_ENABLE, val);

	/* Timeout 200us */
	if (wait_for((I915_READ(BXT_DE_PLL_ENABLE) & BXT_DE_PLL_LOCK) == 0, 1))
		DRM_ERROR("timout waiting for CDCLK PLL unlock\n");

	dev_priv->cdclk.hw.vco = 0;
}

static void cnl_cdclk_pll_enable(struct drm_i915_private *dev_priv, int vco)
{
	int ratio = DIV_ROUND_CLOSEST(vco, dev_priv->cdclk.hw.ref);
	u32 val;

	val = CNL_CDCLK_PLL_RATIO(ratio);
	I915_WRITE(BXT_DE_PLL_ENABLE, val);

	val |= BXT_DE_PLL_PLL_ENABLE;
	I915_WRITE(BXT_DE_PLL_ENABLE, val);

	/* Timeout 200us */
	if (wait_for((I915_READ(BXT_DE_PLL_ENABLE) & BXT_DE_PLL_LOCK) != 0, 1))
		DRM_ERROR("timout waiting for CDCLK PLL lock\n");

	dev_priv->cdclk.hw.vco = vco;
}

static void cnl_set_cdclk(struct drm_i915_private *dev_priv,
			  const struct intel_cdclk_state *cdclk_state)
{
	int cdclk = cdclk_state->cdclk;
	int vco = cdclk_state->vco;
	u32 val, divider;
	int ret;

	mutex_lock(&dev_priv->pcu_lock);
	ret = skl_pcode_request(dev_priv, SKL_PCODE_CDCLK_CONTROL,
				SKL_CDCLK_PREPARE_FOR_CHANGE,
				SKL_CDCLK_READY_FOR_CHANGE,
				SKL_CDCLK_READY_FOR_CHANGE, 3);
	mutex_unlock(&dev_priv->pcu_lock);
	if (ret) {
		DRM_ERROR("Failed to inform PCU about cdclk change (%d)\n",
			  ret);
		return;
	}

	/* cdclk = vco / 2 / div{1,2} */
	switch (DIV_ROUND_CLOSEST(vco, cdclk)) {
	default:
		WARN_ON(cdclk != dev_priv->cdclk.hw.bypass);
		WARN_ON(vco != 0);
		/* fall through */
	case 2:
		divider = BXT_CDCLK_CD2X_DIV_SEL_1;
		break;
	case 4:
		divider = BXT_CDCLK_CD2X_DIV_SEL_2;
		break;
	}

	if (dev_priv->cdclk.hw.vco != 0 &&
	    dev_priv->cdclk.hw.vco != vco)
		cnl_cdclk_pll_disable(dev_priv);

	if (dev_priv->cdclk.hw.vco != vco)
		cnl_cdclk_pll_enable(dev_priv, vco);

	val = divider | skl_cdclk_decimal(cdclk);
	/*
	 * FIXME if only the cd2x divider needs changing, it could be done
	 * without shutting off the pipe (if only one pipe is active).
	 */
	val |= BXT_CDCLK_CD2X_PIPE_NONE;
	I915_WRITE(CDCLK_CTL, val);

	/* inform PCU of the change */
	mutex_lock(&dev_priv->pcu_lock);
	sandybridge_pcode_write(dev_priv, SKL_PCODE_CDCLK_CONTROL,
				cdclk_state->voltage_level);
	mutex_unlock(&dev_priv->pcu_lock);

	intel_update_cdclk(dev_priv);

	/*
	 * Can't read out the voltage level :(
	 * Let's just assume everything is as expected.
	 */
	dev_priv->cdclk.hw.voltage_level = cdclk_state->voltage_level;
}

static int cnl_cdclk_pll_vco(struct drm_i915_private *dev_priv, int cdclk)
{
	int ratio;

	if (cdclk == dev_priv->cdclk.hw.bypass)
		return 0;

	switch (cdclk) {
	default:
		MISSING_CASE(cdclk);
		/* fall through */
	case 168000:
	case 336000:
		ratio = dev_priv->cdclk.hw.ref == 19200 ? 35 : 28;
		break;
	case 528000:
		ratio = dev_priv->cdclk.hw.ref == 19200 ? 55 : 44;
		break;
	}

	return dev_priv->cdclk.hw.ref * ratio;
}

static void cnl_sanitize_cdclk(struct drm_i915_private *dev_priv)
{
	u32 cdctl, expected;

	intel_update_cdclk(dev_priv);
	intel_dump_cdclk_state(&dev_priv->cdclk.hw, "Current CDCLK");

	if (dev_priv->cdclk.hw.vco == 0 ||
	    dev_priv->cdclk.hw.cdclk == dev_priv->cdclk.hw.bypass)
		goto sanitize;

	/* DPLL okay; verify the cdclock
	 *
	 * Some BIOS versions leave an incorrect decimal frequency value and
	 * set reserved MBZ bits in CDCLK_CTL at least during exiting from S4,
	 * so sanitize this register.
	 */
	cdctl = I915_READ(CDCLK_CTL);
	/*
	 * Let's ignore the pipe field, since BIOS could have configured the
	 * dividers both synching to an active pipe, or asynchronously
	 * (PIPE_NONE).
	 */
	cdctl &= ~BXT_CDCLK_CD2X_PIPE_NONE;

	expected = (cdctl & BXT_CDCLK_CD2X_DIV_SEL_MASK) |
		   skl_cdclk_decimal(dev_priv->cdclk.hw.cdclk);

	if (cdctl == expected)
		/* All well; nothing to sanitize */
		return;

sanitize:
	DRM_DEBUG_KMS("Sanitizing cdclk programmed by pre-os\n");

	/* force cdclk programming */
	dev_priv->cdclk.hw.cdclk = 0;

	/* force full PLL disable + enable */
	dev_priv->cdclk.hw.vco = -1;
}

/**
 * cnl_init_cdclk - Initialize CDCLK on CNL
 * @dev_priv: i915 device
 *
 * Initialize CDCLK for CNL. This is generally
 * done only during the display core initialization sequence,
 * after which the DMC will take care of turning CDCLK off/on
 * as needed.
 */
void cnl_init_cdclk(struct drm_i915_private *dev_priv)
{
	struct intel_cdclk_state cdclk_state;

	cnl_sanitize_cdclk(dev_priv);

	if (dev_priv->cdclk.hw.cdclk != 0 &&
	    dev_priv->cdclk.hw.vco != 0)
		return;

	cdclk_state = dev_priv->cdclk.hw;

	cdclk_state.cdclk = cnl_calc_cdclk(0);
	cdclk_state.vco = cnl_cdclk_pll_vco(dev_priv, cdclk_state.cdclk);
	cdclk_state.voltage_level = cnl_calc_voltage_level(cdclk_state.cdclk);

	cnl_set_cdclk(dev_priv, &cdclk_state);
}

/**
 * cnl_uninit_cdclk - Uninitialize CDCLK on CNL
 * @dev_priv: i915 device
 *
 * Uninitialize CDCLK for CNL. This is done only
 * during the display core uninitialization sequence.
 */
void cnl_uninit_cdclk(struct drm_i915_private *dev_priv)
{
	struct intel_cdclk_state cdclk_state = dev_priv->cdclk.hw;

	cdclk_state.cdclk = cdclk_state.bypass;
	cdclk_state.vco = 0;
	cdclk_state.voltage_level = cnl_calc_voltage_level(cdclk_state.cdclk);

	cnl_set_cdclk(dev_priv, &cdclk_state);
}

/**
 * intel_cdclk_needs_modeset - Determine if two CDCLK states require a modeset on all pipes
 * @a: first CDCLK state
 * @b: second CDCLK state
 *
 * Returns:
 * True if the CDCLK states require pipes to be off during reprogramming, false if not.
 */
bool intel_cdclk_needs_modeset(const struct intel_cdclk_state *a,
			       const struct intel_cdclk_state *b)
{
	return a->cdclk != b->cdclk ||
		a->vco != b->vco ||
		a->ref != b->ref;
}

/**
 * intel_cdclk_changed - Determine if two CDCLK states are different
 * @a: first CDCLK state
 * @b: second CDCLK state
 *
 * Returns:
 * True if the CDCLK states don't match, false if they do.
 */
bool intel_cdclk_changed(const struct intel_cdclk_state *a,
			 const struct intel_cdclk_state *b)
{
	return intel_cdclk_needs_modeset(a, b) ||
		a->voltage_level != b->voltage_level;
}

void intel_dump_cdclk_state(const struct intel_cdclk_state *cdclk_state,
			    const char *context)
{
	DRM_DEBUG_DRIVER("%s %d kHz, VCO %d kHz, ref %d kHz, bypass %d kHz, voltage level %d\n",
			 context, cdclk_state->cdclk, cdclk_state->vco,
			 cdclk_state->ref, cdclk_state->bypass,
			 cdclk_state->voltage_level);
}

/**
 * intel_set_cdclk - Push the CDCLK state to the hardware
 * @dev_priv: i915 device
 * @cdclk_state: new CDCLK state
 *
 * Program the hardware based on the passed in CDCLK state,
 * if necessary.
 */
void intel_set_cdclk(struct drm_i915_private *dev_priv,
		     const struct intel_cdclk_state *cdclk_state)
{
	if (!intel_cdclk_changed(&dev_priv->cdclk.hw, cdclk_state))
		return;

	if (WARN_ON_ONCE(!dev_priv->display.set_cdclk))
		return;

	intel_dump_cdclk_state(cdclk_state, "Changing CDCLK to");

	dev_priv->display.set_cdclk(dev_priv, cdclk_state);

	if (WARN(intel_cdclk_changed(&dev_priv->cdclk.hw, cdclk_state),
		 "cdclk state doesn't match!\n")) {
		intel_dump_cdclk_state(&dev_priv->cdclk.hw, "[hw state]");
		intel_dump_cdclk_state(cdclk_state, "[sw state]");
	}
}

static int intel_pixel_rate_to_cdclk(struct drm_i915_private *dev_priv,
				     int pixel_rate)
{
	if (INTEL_GEN(dev_priv) >= 10)
		return DIV_ROUND_UP(pixel_rate, 2);
	else if (IS_GEMINILAKE(dev_priv))
		/*
		 * FIXME: Avoid using a pixel clock that is more than 99% of the cdclk
		 * as a temporary workaround. Use a higher cdclk instead. (Note that
		 * intel_compute_max_dotclk() limits the max pixel clock to 99% of max
		 * cdclk.)
		 */
		return DIV_ROUND_UP(pixel_rate * 100, 2 * 99);
	else if (IS_GEN9(dev_priv) ||
		 IS_BROADWELL(dev_priv) || IS_HASWELL(dev_priv))
		return pixel_rate;
	else if (IS_CHERRYVIEW(dev_priv))
		return DIV_ROUND_UP(pixel_rate * 100, 95);
	else
		return DIV_ROUND_UP(pixel_rate * 100, 90);
}

int intel_crtc_compute_min_cdclk(const struct intel_crtc_state *crtc_state)
{
	struct drm_i915_private *dev_priv =
		to_i915(crtc_state->base.crtc->dev);
	int min_cdclk;

	if (!crtc_state->base.enable)
		return 0;

	min_cdclk = intel_pixel_rate_to_cdclk(dev_priv, crtc_state->pixel_rate);

	/* pixel rate mustn't exceed 95% of cdclk with IPS on BDW */
	if (IS_BROADWELL(dev_priv) && hsw_crtc_state_ips_capable(crtc_state))
		min_cdclk = DIV_ROUND_UP(min_cdclk * 100, 95);

	/* BSpec says "Do not use DisplayPort with CDCLK less than 432 MHz,
	 * audio enabled, port width x4, and link rate HBR2 (5.4 GHz), or else
	 * there may be audio corruption or screen corruption." This cdclk
	 * restriction for GLK is 316.8 MHz.
	 */
	if (intel_crtc_has_dp_encoder(crtc_state) &&
	    crtc_state->has_audio &&
	    crtc_state->port_clock >= 540000 &&
	    crtc_state->lane_count == 4) {
		if (IS_CANNONLAKE(dev_priv) || IS_GEMINILAKE(dev_priv)) {
			/* Display WA #1145: glk,cnl */
			min_cdclk = max(316800, min_cdclk);
		} else if (IS_GEN9(dev_priv) || IS_BROADWELL(dev_priv)) {
			/* Display WA #1144: skl,bxt */
			min_cdclk = max(432000, min_cdclk);
		}
	}

	/* According to BSpec, "The CD clock frequency must be at least twice
	 * the frequency of the Azalia BCLK." and BCLK is 96 MHz by default.
	 */
	if (crtc_state->has_audio && INTEL_GEN(dev_priv) >= 9)
		min_cdclk = max(2 * 96000, min_cdclk);

	/*
	 * On Valleyview some DSI panels lose (v|h)sync when the clock is lower
	 * than 320000KHz.
	 */
	if (intel_crtc_has_type(crtc_state, INTEL_OUTPUT_DSI) &&
	    IS_VALLEYVIEW(dev_priv))
		min_cdclk = max(320000, min_cdclk);

	if (min_cdclk > dev_priv->max_cdclk_freq) {
		DRM_DEBUG_KMS("required cdclk (%d kHz) exceeds max (%d kHz)\n",
			      min_cdclk, dev_priv->max_cdclk_freq);
		return -EINVAL;
	}

	return min_cdclk;
}

static int intel_compute_min_cdclk(struct drm_atomic_state *state)
{
	struct intel_atomic_state *intel_state = to_intel_atomic_state(state);
	struct drm_i915_private *dev_priv = to_i915(state->dev);
	struct intel_crtc *crtc;
	struct intel_crtc_state *crtc_state;
	int min_cdclk, i;
	enum pipe pipe;

	memcpy(intel_state->min_cdclk, dev_priv->min_cdclk,
	       sizeof(intel_state->min_cdclk));

	for_each_new_intel_crtc_in_state(intel_state, crtc, crtc_state, i) {
		min_cdclk = intel_crtc_compute_min_cdclk(crtc_state);
		if (min_cdclk < 0)
			return min_cdclk;

		intel_state->min_cdclk[i] = min_cdclk;
	}

	min_cdclk = 0;
	for_each_pipe(dev_priv, pipe)
		min_cdclk = max(intel_state->min_cdclk[pipe], min_cdclk);

	return min_cdclk;
}

/*
 * Note that this functions assumes that 0 is
 * the lowest voltage value, and higher values
 * correspond to increasingly higher voltages.
 *
 * Should that relationship no longer hold on
 * future platforms this code will need to be
 * adjusted.
 */
static u8 cnl_compute_min_voltage_level(struct intel_atomic_state *state)
{
	struct drm_i915_private *dev_priv = to_i915(state->base.dev);
	struct intel_crtc *crtc;
	struct intel_crtc_state *crtc_state;
	u8 min_voltage_level;
	int i;
	enum pipe pipe;

	memcpy(state->min_voltage_level, dev_priv->min_voltage_level,
	       sizeof(state->min_voltage_level));

	for_each_new_intel_crtc_in_state(state, crtc, crtc_state, i) {
		if (crtc_state->base.enable)
			state->min_voltage_level[i] =
				crtc_state->min_voltage_level;
		else
			state->min_voltage_level[i] = 0;
	}

	min_voltage_level = 0;
	for_each_pipe(dev_priv, pipe)
		min_voltage_level = max(state->min_voltage_level[pipe],
					min_voltage_level);

	return min_voltage_level;
}

static int vlv_modeset_calc_cdclk(struct drm_atomic_state *state)
{
	struct drm_i915_private *dev_priv = to_i915(state->dev);
	struct intel_atomic_state *intel_state = to_intel_atomic_state(state);
	int min_cdclk, cdclk;

	min_cdclk = intel_compute_min_cdclk(state);
	if (min_cdclk < 0)
		return min_cdclk;

	cdclk = vlv_calc_cdclk(dev_priv, min_cdclk);

	intel_state->cdclk.logical.cdclk = cdclk;
	intel_state->cdclk.logical.voltage_level =
		vlv_calc_voltage_level(dev_priv, cdclk);

	if (!intel_state->active_crtcs) {
		cdclk = vlv_calc_cdclk(dev_priv, 0);

		intel_state->cdclk.actual.cdclk = cdclk;
		intel_state->cdclk.actual.voltage_level =
			vlv_calc_voltage_level(dev_priv, cdclk);
	} else {
		intel_state->cdclk.actual =
			intel_state->cdclk.logical;
	}

	return 0;
}

static int bdw_modeset_calc_cdclk(struct drm_atomic_state *state)
{
	struct intel_atomic_state *intel_state = to_intel_atomic_state(state);
	int min_cdclk, cdclk;

	min_cdclk = intel_compute_min_cdclk(state);
	if (min_cdclk < 0)
		return min_cdclk;

	/*
	 * FIXME should also account for plane ratio
	 * once 64bpp pixel formats are supported.
	 */
	cdclk = bdw_calc_cdclk(min_cdclk);

	intel_state->cdclk.logical.cdclk = cdclk;
	intel_state->cdclk.logical.voltage_level =
		bdw_calc_voltage_level(cdclk);

	if (!intel_state->active_crtcs) {
		cdclk = bdw_calc_cdclk(0);

		intel_state->cdclk.actual.cdclk = cdclk;
		intel_state->cdclk.actual.voltage_level =
			bdw_calc_voltage_level(cdclk);
	} else {
		intel_state->cdclk.actual =
			intel_state->cdclk.logical;
	}

	return 0;
}

static int skl_modeset_calc_cdclk(struct drm_atomic_state *state)
{
	struct drm_i915_private *dev_priv = to_i915(state->dev);
	struct intel_atomic_state *intel_state = to_intel_atomic_state(state);
	int min_cdclk, cdclk, vco;

	min_cdclk = intel_compute_min_cdclk(state);
	if (min_cdclk < 0)
		return min_cdclk;

	vco = intel_state->cdclk.logical.vco;
	if (!vco)
		vco = dev_priv->skl_preferred_vco_freq;

	/*
	 * FIXME should also account for plane ratio
	 * once 64bpp pixel formats are supported.
	 */
	cdclk = skl_calc_cdclk(min_cdclk, vco);

	intel_state->cdclk.logical.vco = vco;
	intel_state->cdclk.logical.cdclk = cdclk;
	intel_state->cdclk.logical.voltage_level =
		skl_calc_voltage_level(cdclk);

	if (!intel_state->active_crtcs) {
		cdclk = skl_calc_cdclk(0, vco);

		intel_state->cdclk.actual.vco = vco;
		intel_state->cdclk.actual.cdclk = cdclk;
		intel_state->cdclk.actual.voltage_level =
			skl_calc_voltage_level(cdclk);
	} else {
		intel_state->cdclk.actual =
			intel_state->cdclk.logical;
	}

	return 0;
}

static int bxt_modeset_calc_cdclk(struct drm_atomic_state *state)
{
	struct drm_i915_private *dev_priv = to_i915(state->dev);
	struct intel_atomic_state *intel_state = to_intel_atomic_state(state);
	int min_cdclk, cdclk, vco;

	min_cdclk = intel_compute_min_cdclk(state);
	if (min_cdclk < 0)
		return min_cdclk;

	if (IS_GEMINILAKE(dev_priv)) {
		cdclk = glk_calc_cdclk(min_cdclk);
		vco = glk_de_pll_vco(dev_priv, cdclk);
	} else {
		cdclk = bxt_calc_cdclk(min_cdclk);
		vco = bxt_de_pll_vco(dev_priv, cdclk);
	}

	intel_state->cdclk.logical.vco = vco;
	intel_state->cdclk.logical.cdclk = cdclk;
	intel_state->cdclk.logical.voltage_level =
		bxt_calc_voltage_level(cdclk);

	if (!intel_state->active_crtcs) {
		if (IS_GEMINILAKE(dev_priv)) {
			cdclk = glk_calc_cdclk(0);
			vco = glk_de_pll_vco(dev_priv, cdclk);
		} else {
			cdclk = bxt_calc_cdclk(0);
			vco = bxt_de_pll_vco(dev_priv, cdclk);
		}

		intel_state->cdclk.actual.vco = vco;
		intel_state->cdclk.actual.cdclk = cdclk;
		intel_state->cdclk.actual.voltage_level =
			bxt_calc_voltage_level(cdclk);
	} else {
		intel_state->cdclk.actual =
			intel_state->cdclk.logical;
	}

	return 0;
}

static int cnl_modeset_calc_cdclk(struct drm_atomic_state *state)
{
	struct drm_i915_private *dev_priv = to_i915(state->dev);
	struct intel_atomic_state *intel_state = to_intel_atomic_state(state);
	int min_cdclk, cdclk, vco;

	min_cdclk = intel_compute_min_cdclk(state);
	if (min_cdclk < 0)
		return min_cdclk;

	cdclk = cnl_calc_cdclk(min_cdclk);
	vco = cnl_cdclk_pll_vco(dev_priv, cdclk);

	intel_state->cdclk.logical.vco = vco;
	intel_state->cdclk.logical.cdclk = cdclk;
	intel_state->cdclk.logical.voltage_level =
		max(cnl_calc_voltage_level(cdclk),
		    cnl_compute_min_voltage_level(intel_state));

	if (!intel_state->active_crtcs) {
		cdclk = cnl_calc_cdclk(0);
		vco = cnl_cdclk_pll_vco(dev_priv, cdclk);

		intel_state->cdclk.actual.vco = vco;
		intel_state->cdclk.actual.cdclk = cdclk;
		intel_state->cdclk.actual.voltage_level =
			cnl_calc_voltage_level(cdclk);
	} else {
		intel_state->cdclk.actual =
			intel_state->cdclk.logical;
	}

	return 0;
}

static int intel_compute_max_dotclk(struct drm_i915_private *dev_priv)
{
	int max_cdclk_freq = dev_priv->max_cdclk_freq;

	if (INTEL_GEN(dev_priv) >= 10)
		return 2 * max_cdclk_freq;
	else if (IS_GEMINILAKE(dev_priv))
		/*
		 * FIXME: Limiting to 99% as a temporary workaround. See
		 * intel_min_cdclk() for details.
		 */
		return 2 * max_cdclk_freq * 99 / 100;
	else if (IS_GEN9(dev_priv) ||
		 IS_BROADWELL(dev_priv) || IS_HASWELL(dev_priv))
		return max_cdclk_freq;
	else if (IS_CHERRYVIEW(dev_priv))
		return max_cdclk_freq*95/100;
	else if (INTEL_INFO(dev_priv)->gen < 4)
		return 2*max_cdclk_freq*90/100;
	else
		return max_cdclk_freq*90/100;
}

/**
 * intel_update_max_cdclk - Determine the maximum support CDCLK frequency
 * @dev_priv: i915 device
 *
 * Determine the maximum CDCLK frequency the platform supports, and also
 * derive the maximum dot clock frequency the maximum CDCLK frequency
 * allows.
 */
void intel_update_max_cdclk(struct drm_i915_private *dev_priv)
{
	if (IS_CANNONLAKE(dev_priv)) {
		dev_priv->max_cdclk_freq = 528000;
	} else if (IS_GEN9_BC(dev_priv)) {
		u32 limit = I915_READ(SKL_DFSM) & SKL_DFSM_CDCLK_LIMIT_MASK;
		int max_cdclk, vco;

		vco = dev_priv->skl_preferred_vco_freq;
		WARN_ON(vco != 8100000 && vco != 8640000);

		/*
		 * Use the lower (vco 8640) cdclk values as a
		 * first guess. skl_calc_cdclk() will correct it
		 * if the preferred vco is 8100 instead.
		 */
		if (limit == SKL_DFSM_CDCLK_LIMIT_675)
			max_cdclk = 617143;
		else if (limit == SKL_DFSM_CDCLK_LIMIT_540)
			max_cdclk = 540000;
		else if (limit == SKL_DFSM_CDCLK_LIMIT_450)
			max_cdclk = 432000;
		else
			max_cdclk = 308571;

		dev_priv->max_cdclk_freq = skl_calc_cdclk(max_cdclk, vco);
	} else if (IS_GEMINILAKE(dev_priv)) {
		dev_priv->max_cdclk_freq = 316800;
	} else if (IS_BROXTON(dev_priv)) {
		dev_priv->max_cdclk_freq = 624000;
	} else if (IS_BROADWELL(dev_priv))  {
		/*
		 * FIXME with extra cooling we can allow
		 * 540 MHz for ULX and 675 Mhz for ULT.
		 * How can we know if extra cooling is
		 * available? PCI ID, VTB, something else?
		 */
		if (I915_READ(FUSE_STRAP) & HSW_CDCLK_LIMIT)
			dev_priv->max_cdclk_freq = 450000;
		else if (IS_BDW_ULX(dev_priv))
			dev_priv->max_cdclk_freq = 450000;
		else if (IS_BDW_ULT(dev_priv))
			dev_priv->max_cdclk_freq = 540000;
		else
			dev_priv->max_cdclk_freq = 675000;
	} else if (IS_CHERRYVIEW(dev_priv)) {
		dev_priv->max_cdclk_freq = 320000;
	} else if (IS_VALLEYVIEW(dev_priv)) {
		dev_priv->max_cdclk_freq = 400000;
	} else {
		/* otherwise assume cdclk is fixed */
		dev_priv->max_cdclk_freq = dev_priv->cdclk.hw.cdclk;
	}

	dev_priv->max_dotclk_freq = intel_compute_max_dotclk(dev_priv);

	DRM_DEBUG_DRIVER("Max CD clock rate: %d kHz\n",
			 dev_priv->max_cdclk_freq);

	DRM_DEBUG_DRIVER("Max dotclock rate: %d kHz\n",
			 dev_priv->max_dotclk_freq);
}

/**
 * intel_update_cdclk - Determine the current CDCLK frequency
 * @dev_priv: i915 device
 *
 * Determine the current CDCLK frequency.
 */
void intel_update_cdclk(struct drm_i915_private *dev_priv)
{
	dev_priv->display.get_cdclk(dev_priv, &dev_priv->cdclk.hw);

	/*
	 * 9:0 CMBUS [sic] CDCLK frequency (cdfreq):
	 * Programmng [sic] note: bit[9:2] should be programmed to the number
	 * of cdclk that generates 4MHz reference clock freq which is used to
	 * generate GMBus clock. This will vary with the cdclk freq.
	 */
	if (IS_VALLEYVIEW(dev_priv) || IS_CHERRYVIEW(dev_priv))
		I915_WRITE(GMBUSFREQ_VLV,
			   DIV_ROUND_UP(dev_priv->cdclk.hw.cdclk, 1000));
}

static int cnp_rawclk(struct drm_i915_private *dev_priv)
{
	u32 rawclk;
	int divider, fraction;

	if (I915_READ(SFUSE_STRAP) & SFUSE_STRAP_RAW_FREQUENCY) {
		/* 24 MHz */
		divider = 24000;
		fraction = 0;
	} else {
		/* 19.2 MHz */
		divider = 19000;
		fraction = 200;
	}

	rawclk = CNP_RAWCLK_DIV((divider / 1000) - 1);
	if (fraction)
		rawclk |= CNP_RAWCLK_FRAC(DIV_ROUND_CLOSEST(1000,
							    fraction) - 1);

	I915_WRITE(PCH_RAWCLK_FREQ, rawclk);
	return divider + fraction;
}

static int icp_rawclk(struct drm_i915_private *dev_priv)
{
	u32 rawclk;
	int divider, numerator, denominator, frequency;

	if (I915_READ(SFUSE_STRAP) & SFUSE_STRAP_RAW_FREQUENCY) {
		frequency = 24000;
		divider = 23;
		numerator = 0;
		denominator = 0;
	} else {
		frequency = 19200;
		divider = 18;
		numerator = 1;
		denominator = 4;
	}

	rawclk = CNP_RAWCLK_DIV(divider) | ICP_RAWCLK_NUM(numerator) |
		 ICP_RAWCLK_DEN(denominator);

	I915_WRITE(PCH_RAWCLK_FREQ, rawclk);
	return frequency;
}

static int pch_rawclk(struct drm_i915_private *dev_priv)
{
	return (I915_READ(PCH_RAWCLK_FREQ) & RAWCLK_FREQ_MASK) * 1000;
}

static int vlv_hrawclk(struct drm_i915_private *dev_priv)
{
	/* RAWCLK_FREQ_VLV register updated from power well code */
	return vlv_get_cck_clock_hpll(dev_priv, "hrawclk",
				      CCK_DISPLAY_REF_CLOCK_CONTROL);
}

static int g4x_hrawclk(struct drm_i915_private *dev_priv)
{
	uint32_t clkcfg;

	/* hrawclock is 1/4 the FSB frequency */
	clkcfg = I915_READ(CLKCFG);
	switch (clkcfg & CLKCFG_FSB_MASK) {
	case CLKCFG_FSB_400:
		return 100000;
	case CLKCFG_FSB_533:
		return 133333;
	case CLKCFG_FSB_667:
		return 166667;
	case CLKCFG_FSB_800:
		return 200000;
	case CLKCFG_FSB_1067:
	case CLKCFG_FSB_1067_ALT:
		return 266667;
	case CLKCFG_FSB_1333:
	case CLKCFG_FSB_1333_ALT:
		return 333333;
	default:
		return 133333;
	}
}

/**
 * intel_update_rawclk - Determine the current RAWCLK frequency
 * @dev_priv: i915 device
 *
 * Determine the current RAWCLK frequency. RAWCLK is a fixed
 * frequency clock so this needs to done only once.
 */
void intel_update_rawclk(struct drm_i915_private *dev_priv)
{
	if (HAS_PCH_ICP(dev_priv))
		dev_priv->rawclk_freq = icp_rawclk(dev_priv);
	else if (HAS_PCH_CNP(dev_priv))
		dev_priv->rawclk_freq = cnp_rawclk(dev_priv);
	else if (HAS_PCH_SPLIT(dev_priv))
		dev_priv->rawclk_freq = pch_rawclk(dev_priv);
	else if (IS_VALLEYVIEW(dev_priv) || IS_CHERRYVIEW(dev_priv))
		dev_priv->rawclk_freq = vlv_hrawclk(dev_priv);
	else if (IS_G4X(dev_priv) || IS_PINEVIEW(dev_priv))
		dev_priv->rawclk_freq = g4x_hrawclk(dev_priv);
	else
		/* no rawclk on other platforms, or no need to know it */
		return;

	DRM_DEBUG_DRIVER("rawclk rate: %d kHz\n", dev_priv->rawclk_freq);
}

/**
 * intel_init_cdclk_hooks - Initialize CDCLK related modesetting hooks
 * @dev_priv: i915 device
 */
void intel_init_cdclk_hooks(struct drm_i915_private *dev_priv)
{
	if (IS_CHERRYVIEW(dev_priv)) {
		dev_priv->display.set_cdclk = chv_set_cdclk;
		dev_priv->display.modeset_calc_cdclk =
			vlv_modeset_calc_cdclk;
	} else if (IS_VALLEYVIEW(dev_priv)) {
		dev_priv->display.set_cdclk = vlv_set_cdclk;
		dev_priv->display.modeset_calc_cdclk =
			vlv_modeset_calc_cdclk;
	} else if (IS_BROADWELL(dev_priv)) {
		dev_priv->display.set_cdclk = bdw_set_cdclk;
		dev_priv->display.modeset_calc_cdclk =
			bdw_modeset_calc_cdclk;
	} else if (IS_GEN9_LP(dev_priv)) {
		dev_priv->display.set_cdclk = bxt_set_cdclk;
		dev_priv->display.modeset_calc_cdclk =
			bxt_modeset_calc_cdclk;
	} else if (IS_GEN9_BC(dev_priv)) {
		dev_priv->display.set_cdclk = skl_set_cdclk;
		dev_priv->display.modeset_calc_cdclk =
			skl_modeset_calc_cdclk;
	} else if (IS_CANNONLAKE(dev_priv)) {
		dev_priv->display.set_cdclk = cnl_set_cdclk;
		dev_priv->display.modeset_calc_cdclk =
			cnl_modeset_calc_cdclk;
	}

	if (IS_CANNONLAKE(dev_priv))
		dev_priv->display.get_cdclk = cnl_get_cdclk;
	else if (IS_GEN9_BC(dev_priv))
		dev_priv->display.get_cdclk = skl_get_cdclk;
	else if (IS_GEN9_LP(dev_priv))
		dev_priv->display.get_cdclk = bxt_get_cdclk;
	else if (IS_BROADWELL(dev_priv))
		dev_priv->display.get_cdclk = bdw_get_cdclk;
	else if (IS_HASWELL(dev_priv))
		dev_priv->display.get_cdclk = hsw_get_cdclk;
	else if (IS_VALLEYVIEW(dev_priv) || IS_CHERRYVIEW(dev_priv))
		dev_priv->display.get_cdclk = vlv_get_cdclk;
	else if (IS_GEN6(dev_priv) || IS_IVYBRIDGE(dev_priv))
		dev_priv->display.get_cdclk = fixed_400mhz_get_cdclk;
	else if (IS_GEN5(dev_priv))
		dev_priv->display.get_cdclk = fixed_450mhz_get_cdclk;
	else if (IS_GM45(dev_priv))
		dev_priv->display.get_cdclk = gm45_get_cdclk;
	else if (IS_G45(dev_priv))
		dev_priv->display.get_cdclk = g33_get_cdclk;
	else if (IS_I965GM(dev_priv))
		dev_priv->display.get_cdclk = i965gm_get_cdclk;
	else if (IS_I965G(dev_priv))
		dev_priv->display.get_cdclk = fixed_400mhz_get_cdclk;
	else if (IS_PINEVIEW(dev_priv))
		dev_priv->display.get_cdclk = pnv_get_cdclk;
	else if (IS_G33(dev_priv))
		dev_priv->display.get_cdclk = g33_get_cdclk;
	else if (IS_I945GM(dev_priv))
		dev_priv->display.get_cdclk = i945gm_get_cdclk;
	else if (IS_I945G(dev_priv))
		dev_priv->display.get_cdclk = fixed_400mhz_get_cdclk;
	else if (IS_I915GM(dev_priv))
		dev_priv->display.get_cdclk = i915gm_get_cdclk;
	else if (IS_I915G(dev_priv))
		dev_priv->display.get_cdclk = fixed_333mhz_get_cdclk;
	else if (IS_I865G(dev_priv))
		dev_priv->display.get_cdclk = fixed_266mhz_get_cdclk;
	else if (IS_I85X(dev_priv))
		dev_priv->display.get_cdclk = i85x_get_cdclk;
	else if (IS_I845G(dev_priv))
		dev_priv->display.get_cdclk = fixed_200mhz_get_cdclk;
	else { /* 830 */
		WARN(!IS_I830(dev_priv),
		     "Unknown platform. Assuming 133 MHz CDCLK\n");
		dev_priv->display.get_cdclk = fixed_133mhz_get_cdclk;
	}
}<|MERGE_RESOLUTION|>--- conflicted
+++ resolved
@@ -1378,11 +1378,7 @@
 	mutex_lock(&dev_priv->pcu_lock);
 	ret = sandybridge_pcode_write_timeout(dev_priv,
 					      HSW_PCODE_DE_WRITE_FREQ_REQ,
-<<<<<<< HEAD
-					      0x80000000, 2000);
-=======
 					      0x80000000, 150, 2);
->>>>>>> 2f2f2db8
 	mutex_unlock(&dev_priv->pcu_lock);
 
 	if (ret) {
@@ -1421,11 +1417,7 @@
 	 */
 	ret = sandybridge_pcode_write_timeout(dev_priv,
 					      HSW_PCODE_DE_WRITE_FREQ_REQ,
-<<<<<<< HEAD
-					      cdclk_state->voltage_level, 2000);
-=======
 					      cdclk_state->voltage_level, 150, 2);
->>>>>>> 2f2f2db8
 	mutex_unlock(&dev_priv->pcu_lock);
 
 	if (ret) {
