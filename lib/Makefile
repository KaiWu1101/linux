#
# Makefile for some libs needed in the kernel.
#

ifdef CONFIG_FUNCTION_TRACER
ORIG_CFLAGS := $(KBUILD_CFLAGS)
KBUILD_CFLAGS = $(subst -pg,,$(ORIG_CFLAGS))
endif

lib-y := ctype.o string.o vsprintf.o cmdline.o \
	 rbtree.o radix-tree.o dump_stack.o timerqueue.o\
	 idr.o int_sqrt.o extable.o \
	 sha1.o md5.o irq_regs.o reciprocal_div.o argv_split.o \
	 proportions.o flex_proportions.o prio_heap.o ratelimit.o show_mem.o \
<<<<<<< HEAD
	 is_single_threaded.o plist.o decompress.o kobject_uevent.o
=======
	 is_single_threaded.o plist.o decompress.o earlycpio.o
>>>>>>> 385ddeac

lib-$(CONFIG_MMU) += ioremap.o
lib-$(CONFIG_SMP) += cpumask.o

lib-y	+= kobject.o klist.o

obj-y += bcd.o div64.o sort.o parser.o halfmd4.o debug_locks.o random32.o \
	 bust_spinlocks.o hexdump.o kasprintf.o bitmap.o scatterlist.o \
	 string_helpers.o gcd.o lcm.o list_sort.o uuid.o flex_array.o \
	 bsearch.o find_last_bit.o find_next_bit.o llist.o memweight.o
obj-y += kstrtox.o
obj-$(CONFIG_TEST_KSTRTOX) += test-kstrtox.o

ifeq ($(CONFIG_DEBUG_KOBJECT),y)
CFLAGS_kobject.o += -DDEBUG
CFLAGS_kobject_uevent.o += -DDEBUG
endif

obj-$(CONFIG_GENERIC_IOMAP) += iomap.o
obj-$(CONFIG_GENERIC_PCI_IOMAP) += pci_iomap.o
obj-$(CONFIG_HAS_IOMEM) += iomap_copy.o devres.o
obj-$(CONFIG_CHECK_SIGNATURE) += check_signature.o
obj-$(CONFIG_DEBUG_LOCKING_API_SELFTESTS) += locking-selftest.o
obj-$(CONFIG_DEBUG_SPINLOCK) += spinlock_debug.o
lib-$(CONFIG_RWSEM_GENERIC_SPINLOCK) += rwsem-spinlock.o
lib-$(CONFIG_RWSEM_XCHGADD_ALGORITHM) += rwsem.o

CFLAGS_hweight.o = $(subst $(quote),,$(CONFIG_ARCH_HWEIGHT_CFLAGS))
obj-$(CONFIG_GENERIC_HWEIGHT) += hweight.o

obj-$(CONFIG_BTREE) += btree.o
obj-$(CONFIG_DEBUG_PREEMPT) += smp_processor_id.o
obj-$(CONFIG_DEBUG_LIST) += list_debug.o
obj-$(CONFIG_DEBUG_OBJECTS) += debugobjects.o

ifneq ($(CONFIG_HAVE_DEC_LOCK),y)
  lib-y += dec_and_lock.o
endif

obj-$(CONFIG_BITREVERSE) += bitrev.o
obj-$(CONFIG_RATIONAL)	+= rational.o
obj-$(CONFIG_CRC_CCITT)	+= crc-ccitt.o
obj-$(CONFIG_CRC16)	+= crc16.o
obj-$(CONFIG_CRC_T10DIF)+= crc-t10dif.o
obj-$(CONFIG_CRC_ITU_T)	+= crc-itu-t.o
obj-$(CONFIG_CRC32)	+= crc32.o
obj-$(CONFIG_CRC7)	+= crc7.o
obj-$(CONFIG_LIBCRC32C)	+= libcrc32c.o
obj-$(CONFIG_CRC8)	+= crc8.o
obj-$(CONFIG_GENERIC_ALLOCATOR) += genalloc.o

obj-$(CONFIG_ZLIB_INFLATE) += zlib_inflate/
obj-$(CONFIG_ZLIB_DEFLATE) += zlib_deflate/
obj-$(CONFIG_REED_SOLOMON) += reed_solomon/
obj-$(CONFIG_BCH) += bch.o
obj-$(CONFIG_LZO_COMPRESS) += lzo/
obj-$(CONFIG_LZO_DECOMPRESS) += lzo/
obj-$(CONFIG_XZ_DEC) += xz/
obj-$(CONFIG_RAID6_PQ) += raid6/

lib-$(CONFIG_DECOMPRESS_GZIP) += decompress_inflate.o
lib-$(CONFIG_DECOMPRESS_BZIP2) += decompress_bunzip2.o
lib-$(CONFIG_DECOMPRESS_LZMA) += decompress_unlzma.o
lib-$(CONFIG_DECOMPRESS_XZ) += decompress_unxz.o
lib-$(CONFIG_DECOMPRESS_LZO) += decompress_unlzo.o

obj-$(CONFIG_TEXTSEARCH) += textsearch.o
obj-$(CONFIG_TEXTSEARCH_KMP) += ts_kmp.o
obj-$(CONFIG_TEXTSEARCH_BM) += ts_bm.o
obj-$(CONFIG_TEXTSEARCH_FSM) += ts_fsm.o
obj-$(CONFIG_SMP) += percpu_counter.o
obj-$(CONFIG_AUDIT_GENERIC) += audit.o

obj-$(CONFIG_SWIOTLB) += swiotlb.o
obj-$(CONFIG_IOMMU_HELPER) += iommu-helper.o
obj-$(CONFIG_FAULT_INJECTION) += fault-inject.o
obj-$(CONFIG_NOTIFIER_ERROR_INJECTION) += notifier-error-inject.o
obj-$(CONFIG_CPU_NOTIFIER_ERROR_INJECT) += cpu-notifier-error-inject.o
obj-$(CONFIG_PM_NOTIFIER_ERROR_INJECT) += pm-notifier-error-inject.o
obj-$(CONFIG_MEMORY_NOTIFIER_ERROR_INJECT) += memory-notifier-error-inject.o
obj-$(CONFIG_PSERIES_RECONFIG_NOTIFIER_ERROR_INJECT) += \
	pSeries-reconfig-notifier-error-inject.o

lib-$(CONFIG_GENERIC_BUG) += bug.o

obj-$(CONFIG_HAVE_ARCH_TRACEHOOK) += syscall.o

obj-$(CONFIG_DYNAMIC_DEBUG) += dynamic_debug.o

obj-$(CONFIG_NLATTR) += nlattr.o

obj-$(CONFIG_LRU_CACHE) += lru_cache.o

obj-$(CONFIG_DMA_API_DEBUG) += dma-debug.o

obj-$(CONFIG_GENERIC_CSUM) += checksum.o

obj-$(CONFIG_GENERIC_ATOMIC64) += atomic64.o

obj-$(CONFIG_ATOMIC64_SELFTEST) += atomic64_test.o

obj-$(CONFIG_AVERAGE) += average.o

obj-$(CONFIG_CPU_RMAP) += cpu_rmap.o

obj-$(CONFIG_CORDIC) += cordic.o

obj-$(CONFIG_DQL) += dynamic_queue_limits.o

obj-$(CONFIG_MPILIB) += mpi/
obj-$(CONFIG_SIGNATURE) += digsig.o

obj-$(CONFIG_CLZ_TAB) += clz_tab.o

obj-$(CONFIG_DDR) += jedec_ddr_data.o

obj-$(CONFIG_GENERIC_STRNCPY_FROM_USER) += strncpy_from_user.o
obj-$(CONFIG_GENERIC_STRNLEN_USER) += strnlen_user.o

obj-$(CONFIG_STMP_DEVICE) += stmp_device.o

libfdt_files = fdt.o fdt_ro.o fdt_wip.o fdt_rw.o fdt_sw.o fdt_strerror.o
$(foreach file, $(libfdt_files), \
	$(eval CFLAGS_$(file) = -I$(src)/../scripts/dtc/libfdt))
lib-$(CONFIG_LIBFDT) += $(libfdt_files)

obj-$(CONFIG_RBTREE_TEST) += rbtree_test.o
obj-$(CONFIG_INTERVAL_TREE_TEST) += interval_tree_test.o

interval_tree_test-objs := interval_tree_test_main.o interval_tree.o

obj-$(CONFIG_ASN1) += asn1_decoder.o

hostprogs-y	:= gen_crc32table
clean-files	:= crc32table.h

$(obj)/crc32.o: $(obj)/crc32table.h

quiet_cmd_crc32 = GEN     $@
      cmd_crc32 = $< > $@

$(obj)/crc32table.h: $(obj)/gen_crc32table
	$(call cmd,crc32)

#
# Build a fast OID lookip registry from include/linux/oid_registry.h
#
obj-$(CONFIG_OID_REGISTRY) += oid_registry.o

$(obj)/oid_registry.o: $(obj)/oid_registry_data.c

$(obj)/oid_registry_data.c: $(srctree)/include/linux/oid_registry.h \
			    $(src)/build_OID_registry
	$(call cmd,build_OID_registry)

quiet_cmd_build_OID_registry = GEN     $@
      cmd_build_OID_registry = perl $(srctree)/$(src)/build_OID_registry $< $@

clean-files	+= oid_registry_data.c<|MERGE_RESOLUTION|>--- conflicted
+++ resolved
@@ -12,11 +12,8 @@
 	 idr.o int_sqrt.o extable.o \
 	 sha1.o md5.o irq_regs.o reciprocal_div.o argv_split.o \
 	 proportions.o flex_proportions.o prio_heap.o ratelimit.o show_mem.o \
-<<<<<<< HEAD
-	 is_single_threaded.o plist.o decompress.o kobject_uevent.o
-=======
-	 is_single_threaded.o plist.o decompress.o earlycpio.o
->>>>>>> 385ddeac
+	 is_single_threaded.o plist.o decompress.o kobject_uevent.o \
+	 earlycpio.o
 
 lib-$(CONFIG_MMU) += ioremap.o
 lib-$(CONFIG_SMP) += cpumask.o
